--- conflicted
+++ resolved
@@ -12,40 +12,8 @@
   blackboard-collection: "robmem.bb"
   # databases with these name are stored in the distrited mongod instance and not in the local one:
   distributed-db-names: ["syncedrobmem"]
-<<<<<<< HEAD
- 
-  setup:
-    # When fawkes starts mongod, it might need some time to initialize the db (especially the first time)
-    max_setup_time: 60000000
-    # The mongo client conntections to use for the robot memory. Defined below in plugins/mongodb/clients
-    mongo-client-connection-local: "robotmemory-local"
-    mongo-client-connection-distributed: "robotmemory-synced"
-    # distribute robot memory
-    distributed: true
-    distributed-create: true
-    # how lagre should the oplog be (minimum 50 mb)
-    oplog-size: 1000
-    # Where to store log files
-    log-path: "~/.robot-memory/log"
-    # configuration for setting up all mongod and mongos instances:
-    local:
-      replica-set-name: "local" #single instance set needed to optain the oplog, not actually replicated 
-      port: 27017
-      db-path: "~/.robot-memory/dbs/local"
-    replicated:
-      port: 27021
-      replica-set-name: "syncedrobmem"
-      db-path: "~/.robot-memory/dbs/distributed"
-      replica-set-members:
-        - localhost:27021
-      replica-id: 1 #this should be the robot number, override it in host.yaml
-      # initiate automatically
-      initiate: true
-      max_setup_time_per_host_sec: 60
-=======
 
   startup-grace-period: 30
->>>>>>> 39c4ecf0
 
   computables:
     blackboard:
