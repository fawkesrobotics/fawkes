#*****************************************************************************
#            Makefile Build System for Fawkes: FireVision Config
#                            -------------------
#   Created on Sun Jan 14 23:00:47 2007
#   Copyright (C) 2006-2008 by Tim Niemueller, AllemaniACs RoboCup Team
#
#*****************************************************************************
#
#   This program is free software; you can redistribute it and/or modify
#   it under the terms of the GNU General Public License as published by
#   the Free Software Foundation; either version 2 of the License, or
#   (at your option) any later version.
#
#*****************************************************************************

ifndef __fvconf_mk_
__fvconf_mk_ := 1

ifndef __buildsys_config_mk_
$(error config.mk must be included before fvconf.mk)
endif

CAMS=LEUTRON FIREWIRE FILELOADER NETWORK SHMEM V4L V4L1 V4L2 BUMBLEBEE2 NAO \
     SWISSRANGER PIKE
CTRLS=EVID100P DPPTU

FVCONFDIR           = $(EXEC_CONFDIR)/firevision
VISION_INCDIRS      =
VISION_CFLAGS       = -D__STDC_LIMIT_MACROS -DFVCONFDIR=\"$(FVCONFDIR)\"

# PTGrey Triclops SDK used for Bumblebee2 stereo processing
TRICLOPS_SDK=$(SYSROOT)/opt/Triclops3.2.0.8-FC3

ifneq ($(wildcard $(SYSROOT)/usr/include/lvsds),)
  HAVE_LEUTRON_CAM    = 1
  HAVE_VISCA_CTRL     = 1
  VISION_LIBDIRs     += $(SYSROOT)/usr/lib/lvsds
  VISION_INCDIRS     += $(SYSROOT)/usr/include/lvsds
  VISION_CAM_LIBS    += lvsds.34
endif
ifeq ($(HAVE_VISCA_CTRL),1)
  HAVE_EVID100P_CTRL  = 1
endif

# check for JPEG lib
ifneq ($(wildcard $(SYSROOT)/usr/include/jpeglib.h $(SYSROOT)/usr/local/include/jpeglib.h $(SYSROOT)/opt/local/include/jpeglib.h),)
  HAVE_LIBJPEG   = 1
  VISION_CFLAGS += -DHAVE_LIBJPEG
endif

ifneq ($(PKGCONFIG),)
  HAVE_LIBDC1394 = $(if $(shell $(PKGCONFIG) --exists 'libdc1394-2'; echo $${?/1/}),1,0)
  HAVE_SDL = $(if $(shell $(PKGCONFIG) --exists 'sdl'; echo $${?/1/}),1,0)
  HAVE_LIBPNG = $(if $(shell $(PKGCONFIG) --exists 'libpng'; echo $${?/1/}),1,0)
  HAVE_LIBV4L2 = $(if $(shell $(PKGCONFIG) --exists 'libv4l2'; echo $${?/1/}),1,0)
  HAVE_OPENCV = $(if $(shell $(PKGCONFIG) --exists 'opencv'; echo $${?/1/}),1,0)
  HAVE_LIBUSB = $(if $(shell $(PKGCONFIG) --exists 'libusb'; echo $${?/1/}),1,0)
endif
ifeq ($(HAVE_LIBDC1394),1)
  HAVE_FIREWIRE_CAM   = 1
  HAVE_BUMBLEBEE2_CAM = 1
  HAVE_PIKE_CAM       = 1
  VISION_CAM_LDFLAGS += $(shell $(PKGCONFIG) --libs 'libdc1394-2')
endif

ifeq ($(HAVE_SDL),1)
  CFLAGS_SDL  = $(shell $(PKGCONFIG) --cflags 'sdl')
  LDFLAGS_SDL = $(shell $(PKGCONFIG) --libs 'sdl')
endif

# check for PNG lib
ifeq ($(HAVE_LIBPNG),1)
  CFLAGS_LIBPNG  = -DHAVE_LIBPNG $(shell $(PKGCONFIG) --cflags 'libpng')
  LDFLAGS_LIBPNG = $(shell $(PKGCONFIG) --libs 'libpng')
endif

ifeq ($(HAVE_LIBPNG),1)
  CFLAGS_LIBV4L2  = -DHAVE_LIBV4L2 $(shell $(PKGCONFIG) --cflags 'libv4l2')
  LDFLAGS_LIBV4L2 = $(shell $(PKGCONFIG) --libs 'libv4l2')
endif

ifeq ($(HAVE_OPENCV),1)
# Specify LDFLAGS manually, too many libs depending on old Gtk atm
# (filter-out -lhighgui -lcvaux,(shell $(PKGCONFIG) --libs 'opencv'))
  CFLAGS_OPENCV      = -DHAVE_OPENCV $(shell $(PKGCONFIG) --cflags 'opencv')
<<<<<<< HEAD
  LDFLAGS_OPENCV     = $(filter-out -lhighgui -lcvaux,$(shell $(PKGCONFIG) --libs 'opencv'))
  LDFLAGS_OPENCV_GUI = -lhighgui
=======
  LDFLAGS_OPENCV     = -lopencv_core -lopencv_imgproc -lopencv_ml
  LDFLAGS_OPENCV_GUI = -lopencv_highgui
>>>>>>> 97803955
endif

ifeq ($(HAVE_LIBUSB),1)
  CFLAGS_LIBUSB  = -DHAVE_LIBUSB $(shell $(PKGCONFIG) --cflags 'libusb')
  LDFLAGS_LIBUSB = $(shell $(PKGCONFIG) --libs 'libusb')
endif

# Check for SwissRanger library
ifneq ($(wildcard $(realpath $(SYSROOT)/usr/include/libMesaSR.h)),)
  ifeq ($(HAVE_LIBUSB),1)
    HAVE_SWISSRANGER_CAM   = 1
    VISION_CAM_LIBS       += mesasr
    CFLAGS_SWISSRANGER     = $(CFLAGS_LIBUSB)
    LDFLAGS_SWISSRANGER    = $(LDFLAGS_LIBUSB)
  endif
endif

# Check if we have PGR Triclops SDK, build Bumblebee2 if we have it
ifeq ($(ARCH),x86_64)
  TRICLOPS_SDK_ERR="Triclops SDK not available on 64-bit systems"
else
  ifneq ($(HAVE_BUMBLEBEE2_CAM),1)
    TRICLOPS_SDK_ERR="Bumblebee2 camera not available"
  else
    ifneq ($(wildcard $(realpath $(TRICLOPS_SDK)/include/triclops.h)),)
      ifneq ($(wildcard $(realpath $(TRICLOPS_SDK)/lib/libtriclops.so)),)
        HAVE_TRICLOPS_SDK = 1
        TRICLOPS_SDK_INCDIRS += $(TRICLOPS_SDK)/include
        TRICLOPS_SDK_LIBDIRS += $(TRICLOPS_SDK)/lib
        TRICLOPS_SDK_LIBS    += triclops
        VISION_CFLAGS += -DHAVE_TRICLOPS_SDK
      else
        TRICLOPS_SDK_ERR = "shared lib not created, use \"make triclops\" in fvstereo"
      endif
    else
      TRICLOPS_SDK_ERR = "Triclops SDK not installed"
    endif
  endif
endif

HAVE_NETWORK_CAM    = 1
HAVE_FILELOADER_CAM = 1
HAVE_SHMEM_CAM      = 1


HAVE_DPPTU_CTRL     = 0
ifeq ($(OS),Linux)
  HAVE_V4L_CAM        = 1
  ifneq ($(wildcard $(SYSROOT)/usr/include/linux/videodev.h),)
    HAVE_V4L1_CAM       = 1
  else
    HAVE_V4L1_FAIL_REASON = v4l1 not available, kernel >= 2.6.38 removed support
  endif
  ifneq ($(wildcard $(SYSROOT)/usr/include/linux/videodev2.h),)
    HAVE_V4L2_CAM       = 1
    ifeq ($(BUILD_TYPE),naocross)
      HAVE_NAO_CAM      = 1
      VISION_CFLAGS    += $(NAOQI_CFLAGS)
    endif
  else
    HAVE_V4L2_FAIL_REASON = v4l2 not available, kernel too old?
  endif
endif


### Need at least one of V4L 1 or 2 for V4L
ifeq ($(HAVE_V4L_CAM),1)
  ifneq ($(HAVE_V4L1_CAM),1)
    ifneq ($(HAVE_V4L2_CAM),1)
      ERROR_TARGETS += error_V4L_CAM
    endif
  endif
endif

### Need V4L2 for NAO
ifeq ($(HAVE_NAO_CAM),1)
  ifneq ($(HAVE_V4L2_CAM),1)
    ERROR_TARGETS += error_NAO_CAM
  endif
endif

### Check for external libraries
IPP_DIR  = $(SYSROOT)/opt/intel/Compiler/11.0/081/ipp
ICC_DIR  = $(SYSROOT)/opt/intel/Compiler/11.0/081/
HAVE_IPP = 0
ifneq ($(wildcard $(realpath $(IPP_DIR))),)
  # Check versions, use first one found
  #IPP_VERSION = $(firstword $(shell ls $(IPP_DIR)))
  # We at least have a IPP, check if it matches our system
  IPP_ARCH = ia32
  ICC_ARCH = ia32
  ifeq ($(ARCH),x86_64)
    IPP_ARCH   = em64t
    ICC_ARCH   = intel64
  endif
  ifneq ($(wildcard $(realpath $(IPP_DIR)/$(IPP_ARCH)/include/ipp.h)),)
    HAVE_IPP = 1
    VISION_CFLAGS  += -DHAVE_IPP
    VISION_LIBS    += pthread
    ifeq ($(wildcard $(IPP_DIR)/$(IPP_VERSION)/$(IPP_ARCH)/sharedlib/libguide.so),)
      # IPP is used from ICC installation, possibly without actually using icc atm
      VISION_LIBDIRS += $(ICC_DIR)/lib/$(ICC_ARCH)
      VISION_INCDIRS += $(IPP_DIR)/include
    endif
    VISION_LIBDIRS += $(IPP_DIR)/$(IPP_VERSION)/$(IPP_ARCH)/sharedlib
    VISION_INCDIRS += $(IPP_DIR)/$(IPP_VERSION)/$(IPP_ARCH)/include
  endif
endif

## check for SIFT-support (patent-encumbered!)
SIFT_DIR = $(EXTLIBDIR)/sift
ifneq ($(wildcard $(realpath $(SIFT_DIR))),)
  HAVE_SIFT = 1
  LIBS_SIFT = sift
  CFLAGS_SIFT = -DHAVE_SIFT -I$(SIFT_DIR)/include
endif

## check for SURF-support (patent-encumbered!)
SURF_DIR = $(EXTLIBDIR)/surf
ifneq ($(wildcard $(realpath $(SURF_DIR))),)
  ifneq ($(ARCH),x86_64)
    HAVE_SURF = 1
    LIBS_SURF = surf
    CFLAGS_SURF = -DHAVE_SURF -I$(EXTLIBDIR)
  endif
endif

## check for SIFTPP-support (patent-encumbered!)
SIFTPP_DIR = $(EXTLIBDIR)/siftpp
ifneq ($(wildcard $(realpath $(SIFTPP_DIR))),)
  HAVE_SIFTPP = 1
  LIBS_SIFTPP = siftpp
  CFLAGS_SIFTPP = -DHAVE_SIFTPP -I$(EXTLIBDIR)
# -DNDEBUG -DVL_LOWE_STRICT -DVL_USEFASTMATH
endif

# Set to 1 to build shape models
HAVE_SHAPE_MODELS = 1

ifneq ($(wildcard $(LIBSRCDIR)/bulb_calib/bulb*),)
  HAVE_BULB_CREATOR = 1
  VISION_CFLAGS += -DHAVE_BULB_CREATOR
endif

ifneq ($(wildcard $(LIBSRCDIR)/fvutils/rectification),)
  HAVE_RECTINFO = 1
  VISION_CFLAGS += -DHAVE_RECTINFO
endif

VISION_CFLAGS       += $(foreach CAM,$(CAMS),$(if $(subst 0,,$(HAVE_$(CAM)_CAM)),-DHAVE_$(CAM)_CAM))
VISION_CFLAGS       += $(foreach CTRL,$(CTRLS),$(if $(subst 0,,$(HAVE_$(CTRL)_CTRL)),-DHAVE_$(CTRL)_CTRL))

ifeq ($(MAKECMDGOALS),printconf)
VISION_CAM_PRINT     = $(foreach CAM,$(CAMS),$(CAM): $(if $(subst 0,,$(HAVE_$(CAM)_CAM)),"yes","no")\n)
VISION_CTRL_PRINT    = $(foreach CTRL,$(CTRLS),$(CTRL): $(if $(subst 0,,$(HAVE_$(CTRL)_CTRL)),"yes","no")\n)
VISION_LIBS_PRINT    = $(foreach DLIB,LIBJPEG LIBPNG LIBDC1394 SDL TRICLOPS_SDK IPP OPENCV SHAPE_MODELS SIFT SURF SIFTPP,$(DLIB): $(if $(subst 0,,$(HAVE_$(DLIB))),"yes","no")\n)
printconf:
	$(SILENT)echo "Cameras:"
	$(SILENT)echo -e " $(VISION_CAM_PRINT)"
	$(SILENT)echo "Controls:"
	$(SILENT)echo -e " $(VISION_CTRL_PRINT)"
	$(SILENT)echo "Libs:"
	$(SILENT)echo -e " $(VISION_LIBS_PRINT)"
	$(SILENT)echo VISION_LIBDIRS:     $(VISION_LIBDIRS)
	$(SILENT)echo VISION_INCDIRS:     $(VISION_INCDIRS)
	$(SILENT)echo VISION_CAM_LIBS:    $(VISION_CAM_LIBS)
	$(SILENT)echo VISION_CAM_LDFLAGS: $(VISION_CAM_LDFLAGS)
	$(SILENT)echo VISION_CFLAGS:      $(VISION_CFLAGS)
endif

ifneq ($(SRCDIR),)
all: $(ERROR_TARGETS)
.PHONY: error_V4L_CAM error_NAO_CAM
error_V4L_CAM:
	$(SILENT)echo -e "$(INDENT_PRINT)--- $(TRED)If you enable V4L_CAM, you have to enable at least one of V4L1_CAM and V4L2_CAM$(TNORMAL)"
	$(SILENT)exit 1

error_NAO_CAM:
	$(SILENT)echo -e "$(INDENT_PRINT)--- $(TRED)If you enable NAO_CAM, you have to enable V4L2_CAM$(TNORMAL)"
	$(SILENT)exit 1
endif

endif # __fvconf_mk_
<|MERGE_RESOLUTION|>--- conflicted
+++ resolved
@@ -83,13 +83,8 @@
 # Specify LDFLAGS manually, too many libs depending on old Gtk atm
 # (filter-out -lhighgui -lcvaux,(shell $(PKGCONFIG) --libs 'opencv'))
   CFLAGS_OPENCV      = -DHAVE_OPENCV $(shell $(PKGCONFIG) --cflags 'opencv')
-<<<<<<< HEAD
-  LDFLAGS_OPENCV     = $(filter-out -lhighgui -lcvaux,$(shell $(PKGCONFIG) --libs 'opencv'))
-  LDFLAGS_OPENCV_GUI = -lhighgui
-=======
   LDFLAGS_OPENCV     = -lopencv_core -lopencv_imgproc -lopencv_ml
   LDFLAGS_OPENCV_GUI = -lopencv_highgui
->>>>>>> 97803955
 endif
 
 ifeq ($(HAVE_LIBUSB),1)
