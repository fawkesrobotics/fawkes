
----------------------------------------------------------------------------
--  agentenv.lua - Agent environment functions
--
--  Created: Fri Jan 02 14:44:24 2008
--  Copyright  2008-2010  Tim Niemueller [www.niemueller.de]
--             2010       Carnegie Mellon University
--             2010       Intel Labs Pittsburgh
----------------------------------------------------------------------------

--  This program is free software; you can redistribute it and/or modify
--  it under the terms of the GNU General Public License as published by
--  the Free Software Foundation; either version 2 of the License, or
--  (at your option) any later version.
--
--  This program is distributed in the hope that it will be useful,
--  but WITHOUT ANY WARRANTY; without even the implied warranty of
--  MERCHANTABILITY or FITNESS FOR A PARTICULAR PURPOSE.  See the
--  GNU Library General Public License for more details.
--
--  Read the full text in the LICENSE.GPL file in the doc directory.

require("fawkes.modinit")
module(..., fawkes.modinit.register_all)
require("fawkes.logprint")
local skillstati = require("skiller.skillstati")
local hsmmod = require("luaagent.agenthsm")
local skqmod = require("luaagent.skillqueue")
local agjsmod  = require("luaagent.jumpstates")
local fsmjsmod = require("fawkes.fsm.jumpstate")
local shsmmod  = require("fawkes.fsm.subfsmjumpstate")
local fsmstmod = require("fawkes.fsm.state")
local skillenv = require("skiller.skillenv")
local predlib  = require("fawkes.predlib")
local grapher  = require("fawkes.fsm.grapher")

local agent = nil

local graphing_enabled = true

local module_exports = {
   AgentHSM                = hsmmod.AgentHSM,
   AgentSkillExecJumpState = agjsmod.AgentSkillExecJumpState,
   SkillQueue              = skqmod.SkillQueue,
   JumpState               = fsmjsmod.JumpState,
   SubFSMJumpState         = shsmmod.SubFSMJumpState,
   config                  = config
}

add_module_initializer = skillenv.add_module_initializer

--- Add an export for module initialization.
-- All exports are exported to modules when they are initialized.
-- @param key key of the export, i.e. the name with which the value will be
-- available in the skill module
-- @param value the value of the exported entry
function add_export(key, value)
   module_exports[key] = value
end

--- Initialize agent module.
-- Exports some basic features like AgentHSM, SkillQueue, JumpState etc.
-- into the given module.
-- @param m Module to initialize
function module_init(m)
   fawkes.modinit.module_init(m)
<<<<<<< HEAD
   m.AgentHSM   = hsmmod.AgentHSM
   m.SkillQueue = skqmod.SkillQueue
   m.State      = fsmstmod.State
   m.JumpState  = fsmjsmod.JumpState
   m.config     = config
   m.tf         = tf
=======

   for k, v in pairs(module_exports) do
      m[k] = v
   end
>>>>>>> 8b37ed52

   for k,v in pairs(skillstati) do
      if string.match(k, "^S_([%a_]+)$") then m[k] = v end
   end
end

--- Initialize agent module.
-- Initializes the agent module by providing and assuring the required
-- interfaces etc.
-- @param module_name name of the agent module.
function agent_module(module_name)
   local m = require(module_name)
   assert(m, "Could not load agent module")

   local orig_depends_skills = m.depends_skills
   m.depends_skills = nil
   skillenv.skill_module(module_name)
   m.depends_skills = orig_depends_skills
end

--- Init agentenv.
-- Loads the given agent. If it has a init() routine this is called,
-- otherwise if the agent as a FSM this is reset.
function init(agentname)
   local ok
   ok, agent = pcall(require, "agents." .. agentname)
   if not ok then agent = require(agentname) end

   assert(agent, "Agent " .. agentname .. " could not be loaded")

   if agent.init then
      agent.init()
   elseif agent.fsm then
      agent.fsm:reset()
      if interfaces then
	 skillenv.write_fsm_graph(agent.fsm, interfaces.writing.agdbg)
      end
   end
end

--- Set graph rankdir.
-- @param graphdir rank dir
-- @see fawkes.fsm.grapher.set_rankdir()
function set_graphdir(graphdir)
   if agent.fsm then
      if skillenv.update_grapher_config(interfaces.writing.agdbg, graphdir) then
	 agent.fsm:mark_changed()
      end
   end
end

--- Set if the graph should be colored.
-- @param colored true to enable colored graph output, false otherwise
function set_graph_colored(colored)
   if agent.fsm then
      if skillenv.update_grapher_config(interfaces.writing.agdbg, nil, colored) then
	 agent.fsm:mark_changed()
      end
   end
end

--- Write graph of current agent.
-- If the current agent supplies a FSM its graph is written to the
-- agent debug interface (interfaces.writing.agdbg).
function write_graph(fsm)
   if fsm then
      skillenv.write_fsm_graph(agent.fsm, interfaces.writing.agdbg)
   end
end


--- Error handling function.
-- This function can be overridden. It is called if the agent's execute fails.
-- The default implementation just raises an error.
-- @param err error message
function handle_error(err)
   error(err)
end


--- Execute current agent.
-- Calls the agent's execute routine. If this does not exist and the
-- agent has an FSM the FSM is run via FSM:loop(), otherwise an error
-- is thrown.
function execute()
   if agent.execute then
      local ok, err = pcall(agent.execute)
      if not ok then
         handle_error(err)
      end
   elseif agent.fsm then
      local ok, err = pcall(agent.fsm.loop, agent.fsm)
      if not ok then
         handle_error(err)
      end      
   else
      handle_error("Agent has neither execute() function nor FSM")
   end

   predlib.reset()

   if graphing_enabled then
      write_graph(agent.fsm)
   end
   if status_publisher then
      status_publisher(agent.fsm)
   end
end<|MERGE_RESOLUTION|>--- conflicted
+++ resolved
@@ -64,19 +64,10 @@
 -- @param m Module to initialize
 function module_init(m)
    fawkes.modinit.module_init(m)
-<<<<<<< HEAD
-   m.AgentHSM   = hsmmod.AgentHSM
-   m.SkillQueue = skqmod.SkillQueue
-   m.State      = fsmstmod.State
-   m.JumpState  = fsmjsmod.JumpState
-   m.config     = config
-   m.tf         = tf
-=======
 
    for k, v in pairs(module_exports) do
       m[k] = v
    end
->>>>>>> 8b37ed52
 
    for k,v in pairs(skillstati) do
       if string.match(k, "^S_([%a_]+)$") then m[k] = v end
