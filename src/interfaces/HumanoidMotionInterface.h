
/***************************************************************************
 *  HumanoidMotionInterface.h - Fawkes BlackBoard Interface - HumanoidMotionInterface
 *
 *  Templated created:   Thu Oct 12 10:49:19 2006
 *  Copyright  2008  Tim Niemueller
 *
 ****************************************************************************/

/*  This program is free software; you can redistribute it and/or modify
 *  it under the terms of the GNU General Public License as published by
 *  the Free Software Foundation; either version 2 of the License, or
 *  (at your option) any later version. A runtime exception applies to
 *  this software (see LICENSE.GPL_WRE file mentioned below for details).
 *
 *  This program is distributed in the hope that it will be useful,
 *  but WITHOUT ANY WARRANTY; without even the implied warranty of
 *  MERCHANTABILITY or FITNESS FOR A PARTICULAR PURPOSE.  See the
 *  GNU Library General Public License for more details.
 *
 *  Read the full text in the LICENSE.GPL_WRE file in the doc directory.
 */

#ifndef __INTERFACES_HUMANOIDMOTIONINTERFACE_H_
#define __INTERFACES_HUMANOIDMOTIONINTERFACE_H_

#include <interface/interface.h>
#include <interface/message.h>
#include <interface/field_iterator.h>

namespace fawkes {

class HumanoidMotionInterface : public Interface
{
 /// @cond INTERNALS
 INTERFACE_MGMT_FRIENDS(HumanoidMotionInterface)
 /// @endcond
 public:
  /* constants */

  /** Type to determinate leg side. */
  typedef enum {
    LEG_LEFT /**< Left leg. */,
    LEG_RIGHT /**< Right leg. */
  } LegEnum;
  const char * tostring_LegEnum(LegEnum value) const;

  /** From which position to standup. */
  typedef enum {
    STANDUP_DETECT /**< Detect via accelerometer. */,
    STANDUP_BACK /**< Standup from lying on the back. */,
    STANDUP_FRONT /**< Standup from lying on the tummy. */
  } StandupEnum;
  const char * tostring_StandupEnum(StandupEnum value) const;

  /** The motion patterns that need specific stiffness settings */
  typedef enum {
    WALK /**< The walk pattern */,
    KICK /**< The kick pattern */
  } StiffnessMotionPatternEnum;
  const char * tostring_StiffnessMotionPatternEnum(StiffnessMotionPatternEnum value) const;

 private:
#pragma pack(push,4)
  /** Internal data storage, do NOT modify! */
  typedef struct {
    int64_t timestamp_sec;  /**< Interface Unix timestamp, seconds */
    int64_t timestamp_usec; /**< Interface Unix timestamp, micro-seconds */
<<<<<<< HEAD
    bool walking; /**< True if the robot is currently moving. */
    LegEnum supporting_leg; /**< Marks the supporting leg */
=======
    bool moving; /**< True if the robot is currently moving. */
    int32_t supporting_leg; /**< Marks the supporting leg */
>>>>>>> 1d1ce53d
    float max_step_length; /**< 
      Maximum length of a footstep in m.
     */
    float max_step_height; /**< 
      Maxium height of a footstep cycloid in m.
     */
    float max_step_side; /**< 
      Maximum length of side step in m.
     */
    float max_step_turn; /**< 
      Maximum change around vertical axis on radians per footstep.
     */
    float zmp_offset_forward; /**< 
      Zero moment point offset in forward direction in m.
     */
    float zmp_offset_sideward; /**< 
      Zero moment point offset in sideward direction in m.
     */
    float l_hip_roll_compensation; /**< 
      Amplitude in degrees of backlash compensation for left hip roll.
      This is fitted to the Nao and is possibly not applicable to other robots.
     */
    float r_hip_roll_compensation; /**< 
      Amplitude in degrees of backlash compensation for left hip roll.
      This is fitted to the Nao and is possibly not applicable to other robots.
     */
    float hip_height; /**< 
      Height of hip during walk process.
      This is fitted to the Nao and is possibly not applicable to other robots.
     */
    float torso_sideward_orientation; /**< 
      Torso orientation in degrees in sideward direction during walking.
      This is fitted to the Nao and is possibly not applicable to other robots.
     */
    bool arms_enabled; /**< 
      If true the arms are controlled during walking for balancing.
     */
    float shoulder_pitch_median; /**< 
      Median in radians of the shoulder pitch during walking.
     */
    float shoulder_pitch_amplitude; /**< 
      Amplitude of the shoulder pitch movement during walking.
     */
    float elbow_roll_median; /**< 
      Median in radians of the elbow roll during walking.
     */
    float elbow_roll_amplitude; /**< 
      Amplitude of the elbow roll movement during walking.
     */
    uint32_t msgid; /**< 
      The ID of the message that is currently being
      processed, or 0 if no message is being processed.
     */
  } HumanoidMotionInterface_data_t;
#pragma pack(pop)

  HumanoidMotionInterface_data_t *data;

 public:
  /* messages */
  class SetWalkParamsMessage : public Message
  {
   private:
#pragma pack(push,4)
    /** Internal data storage, do NOT modify! */
    typedef struct {
      int64_t timestamp_sec;  /**< Interface Unix timestamp, seconds */
      int64_t timestamp_usec; /**< Interface Unix timestamp, micro-seconds */
      float max_step_length; /**< 
      Maximum length of a footstep in m.
     */
      float max_step_height; /**< 
      Maxium height of a footstep cycloid in m.
     */
      float max_step_side; /**< 
      Maximum length of side step in m.
     */
      float max_step_turn; /**< 
      Maximum change around vertical axis on radians per footstep.
     */
      float zmp_offset_forward; /**< 
      Zero moment point offset in forward direction in m.
     */
      float zmp_offset_sideward; /**< 
      Zero moment point offset in sideward direction in m.
     */
      float l_hip_roll_compensation; /**< 
      Amplitude in degrees of backlash compensation for left hip roll.
      This is fitted to the Nao and is possibly not applicable to other robots.
     */
      float r_hip_roll_compensation; /**< 
      Amplitude in degrees of backlash compensation for left hip roll.
      This is fitted to the Nao and is possibly not applicable to other robots.
     */
      float hip_height; /**< 
      Height of hip during walk process.
      This is fitted to the Nao and is possibly not applicable to other robots.
     */
      float torso_sideward_orientation; /**< 
      Torso orientation in degrees in sideward direction during walking.
      This is fitted to the Nao and is possibly not applicable to other robots.
     */
    } SetWalkParamsMessage_data_t;
#pragma pack(pop)

    SetWalkParamsMessage_data_t *data;

   public:
    SetWalkParamsMessage(const float ini_max_step_length, const float ini_max_step_height, const float ini_max_step_side, const float ini_max_step_turn, const float ini_zmp_offset_forward, const float ini_zmp_offset_sideward, const float ini_l_hip_roll_compensation, const float ini_r_hip_roll_compensation, const float ini_hip_height, const float ini_torso_sideward_orientation);
    SetWalkParamsMessage();
    ~SetWalkParamsMessage();

    SetWalkParamsMessage(const SetWalkParamsMessage *m);
    /* Methods */
    float max_step_length() const;
    void set_max_step_length(const float new_max_step_length);
    size_t maxlenof_max_step_length() const;
    float max_step_height() const;
    void set_max_step_height(const float new_max_step_height);
    size_t maxlenof_max_step_height() const;
    float max_step_side() const;
    void set_max_step_side(const float new_max_step_side);
    size_t maxlenof_max_step_side() const;
    float max_step_turn() const;
    void set_max_step_turn(const float new_max_step_turn);
    size_t maxlenof_max_step_turn() const;
    float zmp_offset_forward() const;
    void set_zmp_offset_forward(const float new_zmp_offset_forward);
    size_t maxlenof_zmp_offset_forward() const;
    float zmp_offset_sideward() const;
    void set_zmp_offset_sideward(const float new_zmp_offset_sideward);
    size_t maxlenof_zmp_offset_sideward() const;
    float l_hip_roll_compensation() const;
    void set_l_hip_roll_compensation(const float new_l_hip_roll_compensation);
    size_t maxlenof_l_hip_roll_compensation() const;
    float r_hip_roll_compensation() const;
    void set_r_hip_roll_compensation(const float new_r_hip_roll_compensation);
    size_t maxlenof_r_hip_roll_compensation() const;
    float hip_height() const;
    void set_hip_height(const float new_hip_height);
    size_t maxlenof_hip_height() const;
    float torso_sideward_orientation() const;
    void set_torso_sideward_orientation(const float new_torso_sideward_orientation);
    size_t maxlenof_torso_sideward_orientation() const;
    virtual Message * clone() const;
  };

  class SetWalkArmsParamsMessage : public Message
  {
   private:
#pragma pack(push,4)
    /** Internal data storage, do NOT modify! */
    typedef struct {
      int64_t timestamp_sec;  /**< Interface Unix timestamp, seconds */
      int64_t timestamp_usec; /**< Interface Unix timestamp, micro-seconds */
      bool arms_enabled; /**< 
      If true the arms are controlled during walking for balancing.
     */
      float shoulder_pitch_median; /**< 
      Median in radians of the shoulder pitch during walking.
     */
      float shoulder_pitch_amplitude; /**< 
      Amplitude of the shoulder pitch movement during walking.
     */
      float elbow_roll_median; /**< 
      Median in radians of the elbow roll during walking.
     */
      float elbow_roll_amplitude; /**< 
      Amplitude of the elbow roll movement during walking.
     */
    } SetWalkArmsParamsMessage_data_t;
#pragma pack(pop)

    SetWalkArmsParamsMessage_data_t *data;

   public:
    SetWalkArmsParamsMessage(const bool ini_arms_enabled, const float ini_shoulder_pitch_median, const float ini_shoulder_pitch_amplitude, const float ini_elbow_roll_median, const float ini_elbow_roll_amplitude);
    SetWalkArmsParamsMessage();
    ~SetWalkArmsParamsMessage();

    SetWalkArmsParamsMessage(const SetWalkArmsParamsMessage *m);
    /* Methods */
    bool is_arms_enabled() const;
    void set_arms_enabled(const bool new_arms_enabled);
    size_t maxlenof_arms_enabled() const;
    float shoulder_pitch_median() const;
    void set_shoulder_pitch_median(const float new_shoulder_pitch_median);
    size_t maxlenof_shoulder_pitch_median() const;
    float shoulder_pitch_amplitude() const;
    void set_shoulder_pitch_amplitude(const float new_shoulder_pitch_amplitude);
    size_t maxlenof_shoulder_pitch_amplitude() const;
    float elbow_roll_median() const;
    void set_elbow_roll_median(const float new_elbow_roll_median);
    size_t maxlenof_elbow_roll_median() const;
    float elbow_roll_amplitude() const;
    void set_elbow_roll_amplitude(const float new_elbow_roll_amplitude);
    size_t maxlenof_elbow_roll_amplitude() const;
    virtual Message * clone() const;
  };

  class StopMessage : public Message
  {
   private:
#pragma pack(push,4)
    /** Internal data storage, do NOT modify! */
    typedef struct {
      int64_t timestamp_sec;  /**< Interface Unix timestamp, seconds */
      int64_t timestamp_usec; /**< Interface Unix timestamp, micro-seconds */
    } StopMessage_data_t;
#pragma pack(pop)

    StopMessage_data_t *data;

   public:
    StopMessage();
    ~StopMessage();

    StopMessage(const StopMessage *m);
    /* Methods */
    virtual Message * clone() const;
  };

  class WalkStraightMessage : public Message
  {
   private:
#pragma pack(push,4)
    /** Internal data storage, do NOT modify! */
    typedef struct {
      int64_t timestamp_sec;  /**< Interface Unix timestamp, seconds */
      int64_t timestamp_usec; /**< Interface Unix timestamp, micro-seconds */
      float distance; /**< Distance in m to walk. */
      uint32_t num_samples; /**< 
      Number of intermediate samples to use for walking.
     */
    } WalkStraightMessage_data_t;
#pragma pack(pop)

    WalkStraightMessage_data_t *data;

   public:
    WalkStraightMessage(const float ini_distance, const uint32_t ini_num_samples);
    WalkStraightMessage();
    ~WalkStraightMessage();

    WalkStraightMessage(const WalkStraightMessage *m);
    /* Methods */
    float distance() const;
    void set_distance(const float new_distance);
    size_t maxlenof_distance() const;
    uint32_t num_samples() const;
    void set_num_samples(const uint32_t new_num_samples);
    size_t maxlenof_num_samples() const;
    virtual Message * clone() const;
  };

  class WalkSidewaysMessage : public Message
  {
   private:
#pragma pack(push,4)
    /** Internal data storage, do NOT modify! */
    typedef struct {
      int64_t timestamp_sec;  /**< Interface Unix timestamp, seconds */
      int64_t timestamp_usec; /**< Interface Unix timestamp, micro-seconds */
      float distance; /**< Distance in m to walk. */
      uint32_t num_samples; /**< 
      Number of intermediate samples to use for strafing.
     */
    } WalkSidewaysMessage_data_t;
#pragma pack(pop)

    WalkSidewaysMessage_data_t *data;

   public:
    WalkSidewaysMessage(const float ini_distance, const uint32_t ini_num_samples);
    WalkSidewaysMessage();
    ~WalkSidewaysMessage();

    WalkSidewaysMessage(const WalkSidewaysMessage *m);
    /* Methods */
    float distance() const;
    void set_distance(const float new_distance);
    size_t maxlenof_distance() const;
    uint32_t num_samples() const;
    void set_num_samples(const uint32_t new_num_samples);
    size_t maxlenof_num_samples() const;
    virtual Message * clone() const;
  };

  class WalkArcMessage : public Message
  {
   private:
#pragma pack(push,4)
    /** Internal data storage, do NOT modify! */
    typedef struct {
      int64_t timestamp_sec;  /**< Interface Unix timestamp, seconds */
      int64_t timestamp_usec; /**< Interface Unix timestamp, micro-seconds */
      float angle; /**< Angle in radians to turn over the way. */
      float radius; /**< Radius in m of the circle in m. */
      uint32_t num_samples; /**< 
      Number of intermediate samples to use for walking.
     */
    } WalkArcMessage_data_t;
#pragma pack(pop)

    WalkArcMessage_data_t *data;

   public:
    WalkArcMessage(const float ini_angle, const float ini_radius, const uint32_t ini_num_samples);
    WalkArcMessage();
    ~WalkArcMessage();

    WalkArcMessage(const WalkArcMessage *m);
    /* Methods */
    float angle() const;
    void set_angle(const float new_angle);
    size_t maxlenof_angle() const;
    float radius() const;
    void set_radius(const float new_radius);
    size_t maxlenof_radius() const;
    uint32_t num_samples() const;
    void set_num_samples(const uint32_t new_num_samples);
    size_t maxlenof_num_samples() const;
    virtual Message * clone() const;
  };

  class WalkMessage : public Message
  {
   private:
#pragma pack(push,4)
    /** Internal data storage, do NOT modify! */
    typedef struct {
      int64_t timestamp_sec;  /**< Interface Unix timestamp, seconds */
      int64_t timestamp_usec; /**< Interface Unix timestamp, micro-seconds */
      float x; /**< Fraction of MaxStepX. Use negative for backwards. [-1.0 to 1.0] */
      float y; /**< Fraction of MaxStepY. Use negative for right. [-1.0 to 1.0] */
      float theta; /**< Fraction of MaxStepTheta. Use negative for clockwise [-1.0 to 1.0] */
      float speed; /**< Fraction of MaxStepFrequency [0.0 to 1.0] */
    } WalkMessage_data_t;
#pragma pack(pop)

    WalkMessage_data_t *data;

   public:
    WalkMessage(const float ini_x, const float ini_y, const float ini_theta, const float ini_speed);
    WalkMessage();
    ~WalkMessage();

    WalkMessage(const WalkMessage *m);
    /* Methods */
    float x() const;
    void set_x(const float new_x);
    size_t maxlenof_x() const;
    float y() const;
    void set_y(const float new_y);
    size_t maxlenof_y() const;
    float theta() const;
    void set_theta(const float new_theta);
    size_t maxlenof_theta() const;
    float speed() const;
    void set_speed(const float new_speed);
    size_t maxlenof_speed() const;
    virtual Message * clone() const;
  };

  class TurnMessage : public Message
  {
   private:
#pragma pack(push,4)
    /** Internal data storage, do NOT modify! */
    typedef struct {
      int64_t timestamp_sec;  /**< Interface Unix timestamp, seconds */
      int64_t timestamp_usec; /**< Interface Unix timestamp, micro-seconds */
      float angle; /**< Angle in radians to turn. */
      uint32_t num_samples; /**< 
      Number of intermediate samples to use for turning.
     */
    } TurnMessage_data_t;
#pragma pack(pop)

    TurnMessage_data_t *data;

   public:
    TurnMessage(const float ini_angle, const uint32_t ini_num_samples);
    TurnMessage();
    ~TurnMessage();

    TurnMessage(const TurnMessage *m);
    /* Methods */
    float angle() const;
    void set_angle(const float new_angle);
    size_t maxlenof_angle() const;
    uint32_t num_samples() const;
    void set_num_samples(const uint32_t new_num_samples);
    size_t maxlenof_num_samples() const;
    virtual Message * clone() const;
  };

  class KickMessage : public Message
  {
   private:
#pragma pack(push,4)
    /** Internal data storage, do NOT modify! */
    typedef struct {
      int64_t timestamp_sec;  /**< Interface Unix timestamp, seconds */
      int64_t timestamp_usec; /**< Interface Unix timestamp, micro-seconds */
      int32_t leg; /**< Leg to kick with */
      float strength; /**< Kick strength */
    } KickMessage_data_t;
#pragma pack(pop)

    KickMessage_data_t *data;

   public:
    KickMessage(const LegEnum ini_leg, const float ini_strength);
    KickMessage();
    ~KickMessage();

    KickMessage(const KickMessage *m);
    /* Methods */
    LegEnum leg() const;
    void set_leg(const LegEnum new_leg);
    size_t maxlenof_leg() const;
    float strength() const;
    void set_strength(const float new_strength);
    size_t maxlenof_strength() const;
    virtual Message * clone() const;
  };

  class ParkMessage : public Message
  {
   private:
#pragma pack(push,4)
    /** Internal data storage, do NOT modify! */
    typedef struct {
      int64_t timestamp_sec;  /**< Interface Unix timestamp, seconds */
      int64_t timestamp_usec; /**< Interface Unix timestamp, micro-seconds */
      float time_sec; /**< Time in seconds when to reach the position. */
    } ParkMessage_data_t;
#pragma pack(pop)

    ParkMessage_data_t *data;

   public:
    ParkMessage(const float ini_time_sec);
    ParkMessage();
    ~ParkMessage();

    ParkMessage(const ParkMessage *m);
    /* Methods */
    float time_sec() const;
    void set_time_sec(const float new_time_sec);
    size_t maxlenof_time_sec() const;
    virtual Message * clone() const;
  };

  class GetUpMessage : public Message
  {
   private:
#pragma pack(push,4)
    /** Internal data storage, do NOT modify! */
    typedef struct {
      int64_t timestamp_sec;  /**< Interface Unix timestamp, seconds */
      int64_t timestamp_usec; /**< Interface Unix timestamp, micro-seconds */
      float time_sec; /**< Time in seconds when to reach the position. */
    } GetUpMessage_data_t;
#pragma pack(pop)

    GetUpMessage_data_t *data;

   public:
    GetUpMessage(const float ini_time_sec);
    GetUpMessage();
    ~GetUpMessage();

    GetUpMessage(const GetUpMessage *m);
    /* Methods */
    float time_sec() const;
    void set_time_sec(const float new_time_sec);
    size_t maxlenof_time_sec() const;
    virtual Message * clone() const;
  };

  class StandupMessage : public Message
  {
   private:
#pragma pack(push,4)
    /** Internal data storage, do NOT modify! */
    typedef struct {
      int64_t timestamp_sec;  /**< Interface Unix timestamp, seconds */
      int64_t timestamp_usec; /**< Interface Unix timestamp, micro-seconds */
      int32_t from_pos; /**< Position from where to standup. */
    } StandupMessage_data_t;
#pragma pack(pop)

    StandupMessage_data_t *data;

   public:
    StandupMessage(const StandupEnum ini_from_pos);
    StandupMessage();
    ~StandupMessage();

    StandupMessage(const StandupMessage *m);
    /* Methods */
    StandupEnum from_pos() const;
    void set_from_pos(const StandupEnum new_from_pos);
    size_t maxlenof_from_pos() const;
    virtual Message * clone() const;
  };

  class YawPitchHeadMessage : public Message
  {
   private:
#pragma pack(push,4)
    /** Internal data storage, do NOT modify! */
    typedef struct {
      int64_t timestamp_sec;  /**< Interface Unix timestamp, seconds */
      int64_t timestamp_usec; /**< Interface Unix timestamp, micro-seconds */
      float yaw; /**< Desired yaw (horizontal orientation). */
      float pitch; /**< Desired pitch (vertical orientation). */
      float time_sec; /**< Time in seconds when to reach the target. */
    } YawPitchHeadMessage_data_t;
#pragma pack(pop)

    YawPitchHeadMessage_data_t *data;

   public:
    YawPitchHeadMessage(const float ini_yaw, const float ini_pitch, const float ini_time_sec);
    YawPitchHeadMessage();
    ~YawPitchHeadMessage();

    YawPitchHeadMessage(const YawPitchHeadMessage *m);
    /* Methods */
    float yaw() const;
    void set_yaw(const float new_yaw);
    size_t maxlenof_yaw() const;
    float pitch() const;
    void set_pitch(const float new_pitch);
    size_t maxlenof_pitch() const;
    float time_sec() const;
    void set_time_sec(const float new_time_sec);
    size_t maxlenof_time_sec() const;
    virtual Message * clone() const;
  };

  class SetStiffnessParamsMessage : public Message
  {
   private:
#pragma pack(push,4)
    /** Internal data storage, do NOT modify! */
    typedef struct {
      int64_t timestamp_sec;  /**< Interface Unix timestamp, seconds */
      int64_t timestamp_usec; /**< Interface Unix timestamp, micro-seconds */
      int32_t motion_pattern; /**< the motion pattern to update */
      float head_yaw; /**< head_yaw */
      float head_pitch; /**< head_pitch */
      float l_shoulder_pitch; /**< l_shoulder_pitch */
      float l_shoulder_roll; /**< l_shoulder_roll */
      float l_elbow_yaw; /**< l_elbow_yaw */
      float l_elbow_roll; /**< l_elbow_roll */
      float l_hip_yaw_pitch; /**< l_hip_yaw_pitch */
      float l_hip_roll; /**< l_hip_roll */
      float l_hip_pitch; /**< l_hip_pitch */
      float l_knee_pitch; /**< l_knee_pitch */
      float l_ankle_pitch; /**< l_ankle_pitch */
      float l_ankle_roll; /**< l_ankle_roll */
      float r_hip_yaw_pitch; /**< r_hip_yaw_pitch */
      float r_hip_roll; /**< r_hip_roll */
      float r_hip_pitch; /**< r_hip_pitch */
      float r_knee_pitch; /**< r_knee_pitch */
      float r_ankle_pitch; /**< r_ankle_pitch */
      float r_ankle_roll; /**< r_ankle_roll */
      float r_shoulder_pitch; /**< r_shoulder_pitch */
      float r_shoulder_roll; /**< r_shoulder_roll */
      float r_elbow_yaw; /**< r_elbow_yaw */
      float r_elbow_roll; /**< r_elbow_roll */
    } SetStiffnessParamsMessage_data_t;
#pragma pack(pop)

    SetStiffnessParamsMessage_data_t *data;

   public:
    SetStiffnessParamsMessage(const StiffnessMotionPatternEnum ini_motion_pattern, const float ini_head_yaw, const float ini_head_pitch, const float ini_l_shoulder_pitch, const float ini_l_shoulder_roll, const float ini_l_elbow_yaw, const float ini_l_elbow_roll, const float ini_l_hip_yaw_pitch, const float ini_l_hip_roll, const float ini_l_hip_pitch, const float ini_l_knee_pitch, const float ini_l_ankle_pitch, const float ini_l_ankle_roll, const float ini_r_hip_yaw_pitch, const float ini_r_hip_roll, const float ini_r_hip_pitch, const float ini_r_knee_pitch, const float ini_r_ankle_pitch, const float ini_r_ankle_roll, const float ini_r_shoulder_pitch, const float ini_r_shoulder_roll, const float ini_r_elbow_yaw, const float ini_r_elbow_roll);
    SetStiffnessParamsMessage();
    ~SetStiffnessParamsMessage();

    SetStiffnessParamsMessage(const SetStiffnessParamsMessage *m);
    /* Methods */
    StiffnessMotionPatternEnum motion_pattern() const;
    void set_motion_pattern(const StiffnessMotionPatternEnum new_motion_pattern);
    size_t maxlenof_motion_pattern() const;
    float head_yaw() const;
    void set_head_yaw(const float new_head_yaw);
    size_t maxlenof_head_yaw() const;
    float head_pitch() const;
    void set_head_pitch(const float new_head_pitch);
    size_t maxlenof_head_pitch() const;
    float l_shoulder_pitch() const;
    void set_l_shoulder_pitch(const float new_l_shoulder_pitch);
    size_t maxlenof_l_shoulder_pitch() const;
    float l_shoulder_roll() const;
    void set_l_shoulder_roll(const float new_l_shoulder_roll);
    size_t maxlenof_l_shoulder_roll() const;
    float l_elbow_yaw() const;
    void set_l_elbow_yaw(const float new_l_elbow_yaw);
    size_t maxlenof_l_elbow_yaw() const;
    float l_elbow_roll() const;
    void set_l_elbow_roll(const float new_l_elbow_roll);
    size_t maxlenof_l_elbow_roll() const;
    float l_hip_yaw_pitch() const;
    void set_l_hip_yaw_pitch(const float new_l_hip_yaw_pitch);
    size_t maxlenof_l_hip_yaw_pitch() const;
    float l_hip_roll() const;
    void set_l_hip_roll(const float new_l_hip_roll);
    size_t maxlenof_l_hip_roll() const;
    float l_hip_pitch() const;
    void set_l_hip_pitch(const float new_l_hip_pitch);
    size_t maxlenof_l_hip_pitch() const;
    float l_knee_pitch() const;
    void set_l_knee_pitch(const float new_l_knee_pitch);
    size_t maxlenof_l_knee_pitch() const;
    float l_ankle_pitch() const;
    void set_l_ankle_pitch(const float new_l_ankle_pitch);
    size_t maxlenof_l_ankle_pitch() const;
    float l_ankle_roll() const;
    void set_l_ankle_roll(const float new_l_ankle_roll);
    size_t maxlenof_l_ankle_roll() const;
    float r_hip_yaw_pitch() const;
    void set_r_hip_yaw_pitch(const float new_r_hip_yaw_pitch);
    size_t maxlenof_r_hip_yaw_pitch() const;
    float r_hip_roll() const;
    void set_r_hip_roll(const float new_r_hip_roll);
    size_t maxlenof_r_hip_roll() const;
    float r_hip_pitch() const;
    void set_r_hip_pitch(const float new_r_hip_pitch);
    size_t maxlenof_r_hip_pitch() const;
    float r_knee_pitch() const;
    void set_r_knee_pitch(const float new_r_knee_pitch);
    size_t maxlenof_r_knee_pitch() const;
    float r_ankle_pitch() const;
    void set_r_ankle_pitch(const float new_r_ankle_pitch);
    size_t maxlenof_r_ankle_pitch() const;
    float r_ankle_roll() const;
    void set_r_ankle_roll(const float new_r_ankle_roll);
    size_t maxlenof_r_ankle_roll() const;
    float r_shoulder_pitch() const;
    void set_r_shoulder_pitch(const float new_r_shoulder_pitch);
    size_t maxlenof_r_shoulder_pitch() const;
    float r_shoulder_roll() const;
    void set_r_shoulder_roll(const float new_r_shoulder_roll);
    size_t maxlenof_r_shoulder_roll() const;
    float r_elbow_yaw() const;
    void set_r_elbow_yaw(const float new_r_elbow_yaw);
    size_t maxlenof_r_elbow_yaw() const;
    float r_elbow_roll() const;
    void set_r_elbow_roll(const float new_r_elbow_roll);
    size_t maxlenof_r_elbow_roll() const;
    virtual Message * clone() const;
  };

  virtual bool message_valid(const Message *message) const;
 private:
  HumanoidMotionInterface();
  ~HumanoidMotionInterface();

 public:
  /* Methods */
  bool is_walking() const;
  void set_walking(const bool new_walking);
  size_t maxlenof_walking() const;
  LegEnum supporting_leg() const;
  void set_supporting_leg(const LegEnum new_supporting_leg);
  size_t maxlenof_supporting_leg() const;
  float max_step_length() const;
  void set_max_step_length(const float new_max_step_length);
  size_t maxlenof_max_step_length() const;
  float max_step_height() const;
  void set_max_step_height(const float new_max_step_height);
  size_t maxlenof_max_step_height() const;
  float max_step_side() const;
  void set_max_step_side(const float new_max_step_side);
  size_t maxlenof_max_step_side() const;
  float max_step_turn() const;
  void set_max_step_turn(const float new_max_step_turn);
  size_t maxlenof_max_step_turn() const;
  float zmp_offset_forward() const;
  void set_zmp_offset_forward(const float new_zmp_offset_forward);
  size_t maxlenof_zmp_offset_forward() const;
  float zmp_offset_sideward() const;
  void set_zmp_offset_sideward(const float new_zmp_offset_sideward);
  size_t maxlenof_zmp_offset_sideward() const;
  float l_hip_roll_compensation() const;
  void set_l_hip_roll_compensation(const float new_l_hip_roll_compensation);
  size_t maxlenof_l_hip_roll_compensation() const;
  float r_hip_roll_compensation() const;
  void set_r_hip_roll_compensation(const float new_r_hip_roll_compensation);
  size_t maxlenof_r_hip_roll_compensation() const;
  float hip_height() const;
  void set_hip_height(const float new_hip_height);
  size_t maxlenof_hip_height() const;
  float torso_sideward_orientation() const;
  void set_torso_sideward_orientation(const float new_torso_sideward_orientation);
  size_t maxlenof_torso_sideward_orientation() const;
  bool is_arms_enabled() const;
  void set_arms_enabled(const bool new_arms_enabled);
  size_t maxlenof_arms_enabled() const;
  float shoulder_pitch_median() const;
  void set_shoulder_pitch_median(const float new_shoulder_pitch_median);
  size_t maxlenof_shoulder_pitch_median() const;
  float shoulder_pitch_amplitude() const;
  void set_shoulder_pitch_amplitude(const float new_shoulder_pitch_amplitude);
  size_t maxlenof_shoulder_pitch_amplitude() const;
  float elbow_roll_median() const;
  void set_elbow_roll_median(const float new_elbow_roll_median);
  size_t maxlenof_elbow_roll_median() const;
  float elbow_roll_amplitude() const;
  void set_elbow_roll_amplitude(const float new_elbow_roll_amplitude);
  size_t maxlenof_elbow_roll_amplitude() const;
  uint32_t msgid() const;
  void set_msgid(const uint32_t new_msgid);
  size_t maxlenof_msgid() const;
  virtual Message * create_message(const char *type) const;

  virtual void copy_values(const Interface *other);
  virtual const char * enum_tostring(const char *enumtype, int val) const;

};

} // end namespace fawkes

#endif<|MERGE_RESOLUTION|>--- conflicted
+++ resolved
@@ -66,13 +66,8 @@
   typedef struct {
     int64_t timestamp_sec;  /**< Interface Unix timestamp, seconds */
     int64_t timestamp_usec; /**< Interface Unix timestamp, micro-seconds */
-<<<<<<< HEAD
     bool walking; /**< True if the robot is currently moving. */
-    LegEnum supporting_leg; /**< Marks the supporting leg */
-=======
-    bool moving; /**< True if the robot is currently moving. */
     int32_t supporting_leg; /**< Marks the supporting leg */
->>>>>>> 1d1ce53d
     float max_step_length; /**< 
       Maximum length of a footstep in m.
      */
