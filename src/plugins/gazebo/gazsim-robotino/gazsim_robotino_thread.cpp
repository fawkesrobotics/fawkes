/***************************************************************************
 *  gazsim_robotino_thread.cpp - Thread simulate the Robotino in Gazebo by sending needed informations to the Robotino-plugin in Gazebo and recieving sensordata from Gazebo
 *
 *  Created: Fr 3. Mai 21:27:06 CEST 2013
 *  Copyright  2013  Frederik Zwilling
 ****************************************************************************/

/*  This program is free software; you can redistribute it and/or modify
 *  it under the terms of the GNU General Public License as published by
 *  the Free Software Foundation; either version 2 of the License, or
 *  (at your option) any later version.
 *
 *  This program is distributed in the hope that it will be useful,
 *  but WITHOUT ANY WARRANTY; without even the implied warranty of
 *  MERCHANTABILITY or FITNESS FOR A PARTICULAR PURPOSE.  See the
 *  GNU Library General Public License for more details.
 *
 *  Read the full text in the LICENSE.GPL file in the doc directory.
 */

#include "gazsim_robotino_thread.h"

#include <aspect/logging.h>
#include <core/threading/mutex_locker.h>
#include <interfaces/IMUInterface.h>
#include <interfaces/MotorInterface.h>
#include <interfaces/RobotinoSensorInterface.h>
#include <interfaces/SwitchInterface.h>
#include <tf/transform_publisher.h>
#include <tf/types.h>
#include <utils/math/angle.h>
#include <utils/time/clock.h>

#include <cstdio>
#include <gazebo/msgs/msgs.hh>
#include <gazebo/transport/Node.hh>
#include <gazebo/transport/transport.hh>
#include <list>

using namespace fawkes;
using namespace gazebo;

/** @class RobotinoSimThread "gazsim_robotino_thread.h"
 * Thread simulate the Robotino in Gazebo 
 * by sending needed informations to the Robotino-plugin in Gazebo
 * and recieving sensordata from Gazebo
 * @author Frederik Zwilling
 */

/** Constructor. */
RobotinoSimThread::RobotinoSimThread()
: Thread("RobotinoSimThread", Thread::OPMODE_WAITFORWAKEUP),
  BlockedTimingAspect(BlockedTimingAspect::WAKEUP_HOOK_WORLDSTATE), //sonsor and act here
  TransformAspect(TransformAspect::DEFER_PUBLISHER)
{
}

void
RobotinoSimThread::init()
{
	//get a connection to gazebo (copied from gazeboscene)
	logger->log_debug(name(), "Creating Gazebo publishers");

	//read config values
	cfg_frame_odom_            = config->get_string("/frames/odom");
	cfg_frame_base_            = config->get_string("/frames/base");
	cfg_frame_imu_             = config->get_string("/gazsim/robotino/imu/frame");
	slippery_wheels_enabled_   = config->get_bool("gazsim/robotino/motor/slippery-wheels-enabled");
	slippery_wheels_threshold_ = config->get_float("gazsim/robotino/motor/slippery-wheels-threshold");
	moving_speed_factor_       = config->get_float("gazsim/robotino/motor/moving-speed-factor");
	rotation_speed_factor_     = config->get_float("gazsim/robotino/motor/rotation-speed-factor");
	gyro_buffer_size_          = config->get_int("/gazsim/robotino/gyro-buffer-size");
	gyro_delay_                = config->get_float("/gazsim/robotino/gyro-delay");
	infrared_sensor_index_     = config->get_int("/gazsim/robotino/infrared-sensor-index");

	tf_enable_publisher(cfg_frame_base_.c_str());

	//Open interfaces
	motor_if_  = blackboard->open_for_writing<MotorInterface>("Robotino");
	switch_if_ = blackboard->open_for_writing<fawkes::SwitchInterface>("Robotino Motor");
	imu_if_    = blackboard->open_for_writing<IMUInterface>("IMU Robotino");

	//Create suscribers
	pos_sub_  = gazebonode->Subscribe(config->get_string("/gazsim/topics/gps"),
                                   &RobotinoSimThread::on_pos_msg,
                                   this);
	gyro_sub_ = gazebonode->Subscribe(config->get_string("/gazsim/topics/gyro"),
	                                  &RobotinoSimThread::on_gyro_msg,
	                                  this);
<<<<<<< HEAD
=======
	infrared_puck_sensor_sub_ =
	  gazebonode->Subscribe(config->get_string("/gazsim/topics/infrared-puck-sensor"),
	                        &RobotinoSimThread::on_infrared_puck_sensor_msg,
	                        this);
	if (have_gripper_sensors_) {
		gripper_laser_left_sensor_sub_ =
		  gazebonode->Subscribe(config->get_string("/gazsim/topics/gripper-laser-left"),
		                        &RobotinoSimThread::on_gripper_laser_left_sensor_msg,
		                        this);
		gripper_laser_right_sensor_sub_ =
		  gazebonode->Subscribe(config->get_string("/gazsim/topics/gripper-laser-right"),
		                        &RobotinoSimThread::on_gripper_laser_right_sensor_msg,
		                        this);
	}

	gripper_has_puck_sub_ =
	  gazebonode->Subscribe(config->get_string("/gazsim/topics/gripper-has-puck"),
	                        &RobotinoSimThread::on_gripper_has_puck_msg,
	                        this);

>>>>>>> b1ccefd4
	//Create publishers
	motor_move_pub_ =
	  gazebonode->Advertise<msgs::Vector3d>(config->get_string("/gazsim/topics/motor-move"));
	string_pub_ = gazebonode->Advertise<msgs::Header>(config->get_string("/gazsim/topics/message"));

	//enable motor by default
	switch_if_->set_enabled(true);
	switch_if_->write();

	// puck sensor connected to first 2 inputs of RobotinoInterface
	sens_if_->set_digital_in(0, false);
	sens_if_->set_digital_in(1, false);
	sens_if_->write();

	imu_if_->set_frame(cfg_frame_imu_.c_str());
	imu_if_->set_linear_acceleration(0, -1.);
	//imu_if_->set_angular_velocity_covariance(8, deg2rad(0.1));
	// set as not available as we do not currently provide angular velocities.
	imu_if_->set_angular_velocity_covariance(0, -1.);
	imu_if_->write();

	//init motor variables
	x_           = 0.0;
	y_           = 0.0;
	ori_         = 0.0;
	vx_          = 0.0;
	vy_          = 0.0;
	vomega_      = 0.0;
	des_vx_      = 0.0;
	des_vy_      = 0.0;
	des_vomega_  = 0.0;
	x_offset_    = 0.0;
	y_offset_    = 0.0;
	ori_offset_  = 0.0;
	path_length_ = 0.0;

	gyro_buffer_index_new_     = 0;
	gyro_buffer_index_delayed_ = 0;
	gyro_timestamp_buffer_     = new fawkes::Time[gyro_buffer_size_];
	gyro_angle_buffer_         = new float[gyro_buffer_size_];

	new_data_ = false;

	if (string_pub_->HasConnections()) {
		msgs::Header helloMessage;
		helloMessage.set_str_id("gazsim-robotino plugin connected");
		string_pub_->Publish(helloMessage);
	}
}

void
RobotinoSimThread::finalize()
{
	//close interfaces
	blackboard->close(imu_if_);
	blackboard->close(motor_if_);
	blackboard->close(switch_if_);

	delete[] gyro_timestamp_buffer_;
	delete[] gyro_angle_buffer_;
}

void
RobotinoSimThread::loop()
{
	//work off all messages passed to the motor_interfaces
	process_motor_messages();

	//update interfaces
	if (new_data_) {
		motor_if_->set_odometry_position_x(x_);
		motor_if_->set_odometry_position_y(y_);
		motor_if_->set_odometry_orientation(ori_);
		motor_if_->set_odometry_path_length(path_length_);
		motor_if_->write();

		if (gyro_available_) {
			//update gyro (with delay)
			fawkes::Time now(clock);
			while ((now - gyro_timestamp_buffer_[(gyro_buffer_index_delayed_ + 1) % gyro_buffer_size_])
			           .in_sec()
			         >= gyro_delay_
			       && gyro_buffer_index_delayed_ < gyro_buffer_index_new_) {
				gyro_buffer_index_delayed_++;
			}

			tf::Quaternion q =
			  tf::create_quaternion_from_yaw(gyro_angle_buffer_[gyro_buffer_index_delayed_]);
			imu_if_->set_orientation(0, q.x());
			imu_if_->set_orientation(1, q.y());
			imu_if_->set_orientation(2, q.z());
			imu_if_->set_orientation(3, q.w());
			for (uint i = 0; i < 9u; i += 4) {
				imu_if_->set_orientation_covariance(i, 1e-3);
				imu_if_->set_angular_velocity_covariance(i, 1e-3);
				imu_if_->set_linear_acceleration_covariance(i, 1e-3);
			}
		} else {
			imu_if_->set_angular_velocity(0, -1.);
			imu_if_->set_orientation(0, -1.);
			imu_if_->set_orientation(1, 0.);
			imu_if_->set_orientation(2, 0.);
			imu_if_->set_orientation(3, 0.);
		}
		imu_if_->write();
		new_data_ = false;
	}
}

void
RobotinoSimThread::send_transroot(double vx, double vy, double omega)
{
	msgs::Vector3d motorMove;
	motorMove.set_x(vx_);
	motorMove.set_y(vy_);
	motorMove.set_z(vomega_);
	motor_move_pub_->Publish(motorMove);
}

void
RobotinoSimThread::process_motor_messages()
{
	//check messages of the switch interface
	while (!switch_if_->msgq_empty()) {
		if (SwitchInterface::DisableSwitchMessage *msg = switch_if_->msgq_first_safe(msg)) {
			switch_if_->set_enabled(false);
			//pause movement
			send_transroot(0, 0, 0);
		} else if (SwitchInterface::EnableSwitchMessage *msg = switch_if_->msgq_first_safe(msg)) {
			switch_if_->set_enabled(true);
			//unpause movement
			send_transroot(vx_, vy_, vomega_);
		}
		switch_if_->msgq_pop();
		switch_if_->write();
	}

	//do not do anything if the motor is disabled
	if (!switch_if_->is_enabled()) {
		return;
	}

	//check messages of the motor interface
	while (motor_move_pub_->HasConnections() && !motor_if_->msgq_empty()) {
		if (MotorInterface::TransRotMessage *msg = motor_if_->msgq_first_safe(msg)) {
			//send command only if changed
			if (vel_changed(msg->vx(), vx_, 0.01) || vel_changed(msg->vy(), vy_, 0.01)
			    || vel_changed(msg->omega(), vomega_, 0.01)) {
				vx_         = msg->vx();
				vy_         = msg->vy();
				vomega_     = msg->omega();
				des_vx_     = vx_;
				des_vy_     = vy_;
				des_vomega_ = vomega_;

				//send message to gazebo (apply movement_factor to compensate friction)
				send_transroot(vx_ * moving_speed_factor_,
				               vy_ * moving_speed_factor_,
				               vomega_ * rotation_speed_factor_);

				//update interface
				motor_if_->set_vx(vx_);
				motor_if_->set_vy(vy_);
				motor_if_->set_omega(vomega_);
				motor_if_->set_des_vx(des_vx_);
				motor_if_->set_des_vy(des_vy_);
				motor_if_->set_des_omega(des_vomega_);
				//update interface
				motor_if_->write();
			}
		} else if (motor_if_->msgq_first_is<MotorInterface::ResetOdometryMessage>()) {
			x_offset_ += x_;
			y_offset_ += y_;
			ori_offset_ += ori_;
			x_                 = 0.0;
			y_                 = 0.0;
			ori_               = 0.0;
			last_vel_set_time_ = clock->now();
		}
		motor_if_->msgq_pop();
	}
}

bool
RobotinoSimThread::vel_changed(float before, float after, float relativeThreashold)
{
	return (before == 0.0 || after == 0.0 || fabs((before - after) / before) > relativeThreashold);
}

//Handler Methods:
void
RobotinoSimThread::on_pos_msg(ConstPosePtr &msg)
{
	//logger_->log_debug(name_, "Got Position MSG from gazebo with ori: %f", msg->z());

	MutexLocker lock(loop_mutex);

	//read out values + substract offset
	float new_x = msg->position().x() - x_offset_;
	float new_y = msg->position().y() - y_offset_;
	//calculate ori from quaternion
	float new_ori = tf::get_yaw(tf::Quaternion(msg->orientation().x(),
	                                           msg->orientation().y(),
	                                           msg->orientation().z(),
	                                           msg->orientation().w()));
	new_ori -= ori_offset_;

	//estimate path-length
	float length_driven = sqrt((new_x - x_) * (new_x - x_) + (new_y - y_) * (new_y - y_));

	if (slippery_wheels_enabled_) {
		//simulate slipping wheels when driving against an obstacle
		fawkes::Time new_time = clock->now();
		double       duration = new_time.in_sec() - last_pos_time_.in_sec();
		//calculate duration since the velocity was last set to filter slipping while accelerating
		double velocity_set_duration = new_time.in_sec() - last_vel_set_time_.in_sec();

		last_pos_time_ = new_time;

		double total_speed = sqrt(vx_ * vx_ + vy_ * vy_);
		if (length_driven < total_speed * duration * slippery_wheels_threshold_
		    && velocity_set_duration > duration) {
			double speed_abs_x = vx_ * cos(ori_) - vy_ * sin(ori_);
			double speed_abs_y = vx_ * sin(ori_) + vy_ * cos(ori_);
			double slipped_x   = speed_abs_x * duration * slippery_wheels_threshold_;
			double slipped_y   = speed_abs_y * duration * slippery_wheels_threshold_;
			//logger_->log_debug(name_, "Wheels are slipping (%f, %f)", slipped_x, slipped_y);
			new_x = x_ + slipped_x;
			new_y = y_ + slipped_y;
			//update the offset (otherwise the slippery error would be corrected in the next iteration)
			x_offset_ -= slipped_x;
			y_offset_ -= slipped_y;

			length_driven = sqrt((new_x - x_) * (new_x - x_) + (new_y - y_) * (new_y - y_));
		}
	}

	//update stored values
	x_   = new_x;
	y_   = new_y;
	ori_ = new_ori;
	path_length_ += length_driven;
	new_data_ = true;

	//publish transform (otherwise the transform can not convert /base_link to /odom)
	fawkes::Time  now(clock);
	tf::Transform t(tf::Quaternion(tf::Vector3(0, 0, 1), ori_), tf::Vector3(x_, y_, 0.0));

	tf_publisher->send_transform(t, now, cfg_frame_odom_, cfg_frame_base_);
}
void
RobotinoSimThread::on_gyro_msg(ConstVector3dPtr &msg)
{
	MutexLocker lock(loop_mutex);
	gyro_buffer_index_new_                         = (gyro_buffer_index_new_ + 1) % gyro_buffer_size_;
	gyro_angle_buffer_[gyro_buffer_index_new_]     = msg->z();
	gyro_timestamp_buffer_[gyro_buffer_index_new_] = clock->now();
	gyro_available_                                = true;
	new_data_                                      = true;
<<<<<<< HEAD
=======
}
void
RobotinoSimThread::on_infrared_puck_sensor_msg(ConstLaserScanStampedPtr &msg)
{
	MutexLocker lock(loop_mutex);
	//make sure that the config values for fetch_puck are set right
	infrared_puck_sensor_dist_ = msg->scan().ranges(0);
	new_data_                  = true;
}
void
RobotinoSimThread::on_gripper_laser_right_sensor_msg(ConstFloatPtr &msg)
{
	MutexLocker lock(loop_mutex);

	if (msg->value() < gripper_laser_threshold_) {
		analog_in_right_ = gripper_laser_value_near_;
	} else {
		analog_in_right_ = gripper_laser_value_far_;
	}
	new_data_ = true;
}
void
RobotinoSimThread::on_gripper_laser_left_sensor_msg(ConstFloatPtr &msg)
{
	MutexLocker lock(loop_mutex);

	if (msg->value() < gripper_laser_threshold_) {
		analog_in_left_ = gripper_laser_value_near_;
	} else {
		analog_in_left_ = gripper_laser_value_far_;
	}
	new_data_ = true;
}

void
RobotinoSimThread::on_gripper_has_puck_msg(ConstIntPtr &msg)
{
	// 1 means the gripper has a puck 0 not
	sens_if_->set_digital_in(1, msg->data() > 0);
	sens_if_->write();
>>>>>>> b1ccefd4
}<|MERGE_RESOLUTION|>--- conflicted
+++ resolved
@@ -69,15 +69,25 @@
 	slippery_wheels_threshold_ = config->get_float("gazsim/robotino/motor/slippery-wheels-threshold");
 	moving_speed_factor_       = config->get_float("gazsim/robotino/motor/moving-speed-factor");
 	rotation_speed_factor_     = config->get_float("gazsim/robotino/motor/rotation-speed-factor");
-	gyro_buffer_size_          = config->get_int("/gazsim/robotino/gyro-buffer-size");
-	gyro_delay_                = config->get_float("/gazsim/robotino/gyro-delay");
-	infrared_sensor_index_     = config->get_int("/gazsim/robotino/infrared-sensor-index");
+	gripper_laser_threshold_   = config->get_float("/gazsim/robotino/gripper-laser-threshold");
+	gripper_laser_value_far_   = config->get_float("/gazsim/robotino/gripper-laser-value-far");
+	gripper_laser_value_near_  = config->get_float("/gazsim/robotino/gripper-laser-value-near");
+	have_gripper_sensors_      = config->exists("/hardware/robotino/sensors/right_ir_id")
+	                        && config->exists("/hardware/robotino/sensors/left_ir_id");
+	if (have_gripper_sensors_) {
+		gripper_laser_right_pos_ = config->get_int("/hardware/robotino/sensors/right_ir_id");
+		gripper_laser_left_pos_  = config->get_int("/hardware/robotino/sensors/left_ir_id");
+	}
+	gyro_buffer_size_      = config->get_int("/gazsim/robotino/gyro-buffer-size");
+	gyro_delay_            = config->get_float("/gazsim/robotino/gyro-delay");
+	infrared_sensor_index_ = config->get_int("/gazsim/robotino/infrared-sensor-index");
 
 	tf_enable_publisher(cfg_frame_base_.c_str());
 
 	//Open interfaces
 	motor_if_  = blackboard->open_for_writing<MotorInterface>("Robotino");
 	switch_if_ = blackboard->open_for_writing<fawkes::SwitchInterface>("Robotino Motor");
+	sens_if_   = blackboard->open_for_writing<RobotinoSensorInterface>("Robotino");
 	imu_if_    = blackboard->open_for_writing<IMUInterface>("IMU Robotino");
 
 	//Create suscribers
@@ -87,8 +97,6 @@
 	gyro_sub_ = gazebonode->Subscribe(config->get_string("/gazsim/topics/gyro"),
 	                                  &RobotinoSimThread::on_gyro_msg,
 	                                  this);
-<<<<<<< HEAD
-=======
 	infrared_puck_sensor_sub_ =
 	  gazebonode->Subscribe(config->get_string("/gazsim/topics/infrared-puck-sensor"),
 	                        &RobotinoSimThread::on_infrared_puck_sensor_msg,
@@ -109,7 +117,6 @@
 	                        &RobotinoSimThread::on_gripper_has_puck_msg,
 	                        this);
 
->>>>>>> b1ccefd4
 	//Create publishers
 	motor_move_pub_ =
 	  gazebonode->Advertise<msgs::Vector3d>(config->get_string("/gazsim/topics/motor-move"));
@@ -165,6 +172,7 @@
 {
 	//close interfaces
 	blackboard->close(imu_if_);
+	blackboard->close(sens_if_);
 	blackboard->close(motor_if_);
 	blackboard->close(switch_if_);
 
@@ -215,6 +223,15 @@
 			imu_if_->set_orientation(3, 0.);
 		}
 		imu_if_->write();
+
+		sens_if_->set_distance(infrared_sensor_index_, infrared_puck_sensor_dist_);
+
+		if (have_gripper_sensors_) {
+			sens_if_->set_analog_in(gripper_laser_left_pos_, analog_in_left_);
+			sens_if_->set_analog_in(gripper_laser_right_pos_, analog_in_right_);
+		}
+		sens_if_->write();
+
 		new_data_ = false;
 	}
 }
@@ -369,8 +386,6 @@
 	gyro_timestamp_buffer_[gyro_buffer_index_new_] = clock->now();
 	gyro_available_                                = true;
 	new_data_                                      = true;
-<<<<<<< HEAD
-=======
 }
 void
 RobotinoSimThread::on_infrared_puck_sensor_msg(ConstLaserScanStampedPtr &msg)
@@ -411,5 +426,4 @@
 	// 1 means the gripper has a puck 0 not
 	sens_if_->set_digital_in(1, msg->data() > 0);
 	sens_if_->write();
->>>>>>> b1ccefd4
 }