;---------------------------------------------------------------------------
;  test-domain.clp - Test Domain
;
;  Created: Wed 04 Oct 2017 18:14:57 CEST
;  Copyright  2017  Till Hofmann <hofmann@kbsg.rwth-aachen.de>
;  Licensed under GPLv2+ license, cf. LICENSE file of cedar
;---------------------------------------------------------------------------

(defrule load-domain
  (executive-init)
  (not (domain-loaded))
=>
<<<<<<< HEAD
  (assert
    (domain-loaded)
    (domain-object-type (name text))
		(domain-object (name hello) (type text))
		(domain-object (name goodbye) (type text))
		(domain-object (name sometext) (type text))

    (domain-predicate (name said) (param-names c) (param-types text))

    (domain-operator (name say-hello))
    (domain-precondition (part-of say-hello) (type conjunction))
    (domain-effect
      (part-of say-hello) (predicate said) (param-names hello))

    (domain-operator (name say-goodbye))
    (domain-precondition
      (name say-goodbye-precond) (part-of say-goodbye) (type conjunction))
    (domain-atomic-precondition
      (part-of say-goodbye-precond)
      (predicate said)
      (param-names c)
      (param-constants hello)
    )
		(domain-effect
      (part-of say-goodbye) (predicate said) (param-names goodbye))
    (domain-effect
      (part-of say-goodbye) (predicate said) (param-names hello) (type NEGATIVE))

    (domain-operator (name say-hello-again))
    (domain-precondition (name say-hello-again-precond) (part-of say-hello-again) (type conjunction))
    (domain-atomic-precondition
      (part-of say-hello-again-precond)
      (predicate said)
      (param-names c)
      (param-constants goodbye)
    )
    (domain-precondition (name say-hello-again-precond2) (part-of say-hello-again-precond) (type negation))
    (domain-atomic-precondition
      (part-of say-hello-again-precond2)
      (predicate said)
      (param-names c)
      (param-constants hello)
    )
    (domain-effect
		 (part-of say-hello-again) (predicate said) (param-names hello))

		(domain-operator (name say-cleanup))
    (domain-precondition
      (name say-cleanup-precond) (part-of say-cleanup) (type conjunction))
    (domain-atomic-precondition
      (part-of say-cleanup-precond)
      (predicate said)
      (param-names c)
      (param-constants hello)
    )
    (domain-atomic-precondition
      (part-of say-cleanup-precond)
      (predicate said)
      (param-names c)
      (param-constants goodbye)
    )
		(domain-effect
      (part-of say-cleanup) (predicate said) (param-names goodbye) (type NEGATIVE))
    (domain-effect
      (part-of say-cleanup) (predicate said) (param-names hello) (type NEGATIVE))

  )
=======
  (parse-pddl-domain (path-resolve "test-scenario/domain.pddl"))
  (assert (domain-loaded))
)

(defrule test-domain-set-sensed-predicates
  (executive-init)
  (domain-loaded)
  ?p <- (domain-predicate (name said) (sensed FALSE))
=>
  (modify ?p (sensed TRUE))
)

(defrule load-initial-facts
  (executive-init)
  (domain-loaded)
  =>
  (assert (domain-fact (name said) (param-values bob hello)))
  (assert (domain-facts-loaded))
)

(defrule test-domain-set-domain-fact-said-hello
  (plan-action (action-name say-hello) (param-values peggy) (status EXECUTED))
=>
  (assert (domain-fact (name said) (param-values peggy hello)))
)

(defrule test-domain-set-domain-fact-said-goodbye
  (plan-action (action-name say-goodbye) (param-values peggy goodbye) (status EXECUTED))
=>
  (assert (domain-fact (name said) (param-values peggy goodbye)))
>>>>>>> 0be8be91
)<|MERGE_RESOLUTION|>--- conflicted
+++ resolved
@@ -10,75 +10,6 @@
   (executive-init)
   (not (domain-loaded))
 =>
-<<<<<<< HEAD
-  (assert
-    (domain-loaded)
-    (domain-object-type (name text))
-		(domain-object (name hello) (type text))
-		(domain-object (name goodbye) (type text))
-		(domain-object (name sometext) (type text))
-
-    (domain-predicate (name said) (param-names c) (param-types text))
-
-    (domain-operator (name say-hello))
-    (domain-precondition (part-of say-hello) (type conjunction))
-    (domain-effect
-      (part-of say-hello) (predicate said) (param-names hello))
-
-    (domain-operator (name say-goodbye))
-    (domain-precondition
-      (name say-goodbye-precond) (part-of say-goodbye) (type conjunction))
-    (domain-atomic-precondition
-      (part-of say-goodbye-precond)
-      (predicate said)
-      (param-names c)
-      (param-constants hello)
-    )
-		(domain-effect
-      (part-of say-goodbye) (predicate said) (param-names goodbye))
-    (domain-effect
-      (part-of say-goodbye) (predicate said) (param-names hello) (type NEGATIVE))
-
-    (domain-operator (name say-hello-again))
-    (domain-precondition (name say-hello-again-precond) (part-of say-hello-again) (type conjunction))
-    (domain-atomic-precondition
-      (part-of say-hello-again-precond)
-      (predicate said)
-      (param-names c)
-      (param-constants goodbye)
-    )
-    (domain-precondition (name say-hello-again-precond2) (part-of say-hello-again-precond) (type negation))
-    (domain-atomic-precondition
-      (part-of say-hello-again-precond2)
-      (predicate said)
-      (param-names c)
-      (param-constants hello)
-    )
-    (domain-effect
-		 (part-of say-hello-again) (predicate said) (param-names hello))
-
-		(domain-operator (name say-cleanup))
-    (domain-precondition
-      (name say-cleanup-precond) (part-of say-cleanup) (type conjunction))
-    (domain-atomic-precondition
-      (part-of say-cleanup-precond)
-      (predicate said)
-      (param-names c)
-      (param-constants hello)
-    )
-    (domain-atomic-precondition
-      (part-of say-cleanup-precond)
-      (predicate said)
-      (param-names c)
-      (param-constants goodbye)
-    )
-		(domain-effect
-      (part-of say-cleanup) (predicate said) (param-names goodbye) (type NEGATIVE))
-    (domain-effect
-      (part-of say-cleanup) (predicate said) (param-names hello) (type NEGATIVE))
-
-  )
-=======
   (parse-pddl-domain (path-resolve "test-scenario/domain.pddl"))
   (assert (domain-loaded))
 )
@@ -109,5 +40,4 @@
   (plan-action (action-name say-goodbye) (param-values peggy goodbye) (status EXECUTED))
 =>
   (assert (domain-fact (name said) (param-values peggy goodbye)))
->>>>>>> 0be8be91
 )