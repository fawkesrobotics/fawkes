--- conflicted
+++ resolved
@@ -375,7 +375,6 @@
         "(and (eq ?a:id 1) (eq ?a:status FINAL))"));
 }
 
-<<<<<<< HEAD
 /** Sensed effects of an exogenous action are dropped from the precondition. */
 TEST_F(DomainTest, ExogenousActions)
 {
@@ -416,7 +415,7 @@
   EXPECT_TRUE(has_fact("((?a plan-action))",
         "(and (eq ?a:id 1) (eq ?a:executable TRUE))"));
 }
-=======
+
 /** If an action has the same effect both as positive and as negative effect,
  * then the effect should hold after the effects are applied.
  */
@@ -455,7 +454,6 @@
         "(and (eq ?f:name p) (eq ?f:param-values (create$ a)))"));
 }
 
->>>>>>> 3e601ce5
 /** Test whether constants in preconditions work as expected. */
 TEST_F(DomainTest, PreconditionWithConstant)
 {
