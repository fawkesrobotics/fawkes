--- conflicted
+++ resolved
@@ -41,36 +41,12 @@
 class WebviewRESTRequestProcessor;
 class WebviewServiceBrowseHandler;
 class WebviewUserVerifier;
-<<<<<<< HEAD
-#ifdef HAVE_TF
-class WebviewTfRequestProcessor;
-#endif
-#ifdef HAVE_JPEG
-class WebviewImageRequestProcessor;
-#endif
-class WebviewSyncPointRequestProcessor;
-=======
->>>>>>> fb704238
 
 class WebviewThread
 : public fawkes::Thread,
   public fawkes::LoggingAspect,
   public fawkes::ConfigurableAspect,
-<<<<<<< HEAD
-  public fawkes::BlackBoardAspect,
-  public fawkes::NetworkAspect,
-  public fawkes::LoggerAspect,
-  public fawkes::PluginDirectorAspect,
-#ifdef HAVE_JPEG
-  public fawkes::ThreadProducerAspect,
-#endif
-#ifdef HAVE_TF
-  public fawkes::TransformAspect,
-#endif
-  public fawkes::SyncPointManagerAspect,
-=======
 	public fawkes::NetworkAspect,
->>>>>>> fb704238
   public fawkes::WebviewAspect
 {
  public:
@@ -81,16 +57,6 @@
   virtual void finalize();
   virtual void loop();
 
-<<<<<<< HEAD
-  static const char *STATIC_URL_PREFIX;
-  static const char *BLACKBOARD_URL_PREFIX;
-  static const char *PLUGINS_URL_PREFIX;
-  static const char *TF_URL_PREFIX;
-  static const char *IMAGE_URL_PREFIX;
-  static const char *SYNCPOINT_URL_PREFIX;
-
-=======
->>>>>>> fb704238
  private:
   void tls_create(const char *tls_key_file, const char *tls_cert_file);
   fawkes::WebReply * produce_404();
