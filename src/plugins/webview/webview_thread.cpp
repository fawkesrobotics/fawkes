
/***************************************************************************
 *  webview_thread.cpp - Thread that handles web interface requests
 *
 *  Created: Mon Oct 13 17:51:31 2008 (I5 Developer's Day)
 *  Copyright  2006-2018  Tim Niemueller [www.niemueller.de]
 ****************************************************************************/

/*  This program is free software; you can redistribute it and/or modify
 *  it under the terms of the GNU General Public License as published by
 *  the Free Software Foundation; either version 2 of the License, or
 *  (at your option) any later version.
 *
 *  This program is distributed in the hope that it will be useful,
 *  but WITHOUT ANY WARRANTY; without even the implied warranty of
 *  MERCHANTABILITY or FITNESS FOR A PARTICULAR PURPOSE.  See the
 *  GNU Library General Public License for more details.
 *
 *  Read the full text in the LICENSE.GPL file in the doc directory.
 */

#include "webview_thread.h"
#include "static_processor.h"
#include "rest_processor.h"
#include "service_browse_handler.h"
#include "user_verifier.h"

#include <core/version.h>
#include <core/exceptions/system.h>
#include <utils/system/file.h>
#include <utils/system/hostinfo.h>
#include <webview/request_dispatcher.h>
#include <webview/page_reply.h>
#include <webview/server.h>
#include <webview/url_manager.h>
#include <utils/misc/string_conversions.h>

#include <sys/wait.h>

using namespace fawkes;


/** @class WebviewThread "webview_thread.h"
 * Webview Thread.
 * This thread runs the HTTP server and handles requests via the
 * WebRequestDispatcher.
 * @author Tim Niemueller
 */


/** Constructor.
 * @param enable_tp true to enable thread pool setting the thread to
 * wait-for-wakeup mode, falso to run request processing in this
 * thread.
 */
WebviewThread::WebviewThread(bool enable_tp)
	: Thread("WebviewThread", enable_tp ? Thread::OPMODE_WAITFORWAKEUP : Thread::OPMODE_CONTINUOUS)
{
	cfg_use_thread_pool_ = enable_tp;

	if (!enable_tp) set_prepfin_conc_loop(true);
}


WebviewThread::~WebviewThread()
{
}

void
WebviewThread::init()
{
  cfg_port_ = config->get_uint("/webview/port");

  WebReply::set_caching_default(config->get_bool("/webview/client_side_caching"));

  webview_service_ = NULL;
  service_browse_handler_ = NULL;
  dispatcher_ = NULL;

  cfg_use_tls_ = false;
  try {
    cfg_use_tls_ = config->get_bool("/webview/tls/enable");
  } catch (Exception &e) {}

  cfg_use_ipv4_ = config->get_bool("/network/ipv4/enable");
  cfg_use_ipv6_ = config->get_bool("/network/ipv6/enable");

  if (cfg_use_tls_) {
    cfg_tls_create_ = false;
    try {
      cfg_tls_create_ = config->get_bool("/webview/tls/create");
    } catch (Exception &e) {}

    cfg_tls_key_  = config->get_string("/webview/tls/key-file");
    cfg_tls_cert_ = config->get_string("/webview/tls/cert-file");

    try {
      cfg_tls_cipher_suite_ = config->get_string("/webview/tls/cipher-suite");
      logger->log_debug(name(), "Using cipher suite %s", cfg_tls_cipher_suite_.c_str());
    } catch (Exception &e) {}

    if (cfg_tls_key_[0] != '/')
      cfg_tls_key_ = std::string(CONFDIR"/") + cfg_tls_key_;

    if (cfg_tls_cert_[0] != '/')
      cfg_tls_cert_ = std::string(CONFDIR"/") + cfg_tls_cert_;

    logger->log_debug(name(), "Key file: %s  Cert file: %s",
                      cfg_tls_key_.c_str(), cfg_tls_cert_.c_str());

    if (! File::exists(cfg_tls_key_.c_str())) {
	    if (File::exists(cfg_tls_cert_.c_str())) {
		    throw Exception("Key file %s does not exist, but certificate file %s "
		                    "does", cfg_tls_key_.c_str(), cfg_tls_cert_.c_str());
	    } else if (cfg_tls_create_) {
		    tls_create(cfg_tls_key_.c_str(), cfg_tls_cert_.c_str());
	    } else {
		    throw Exception("Key file %s does not exist", cfg_tls_key_.c_str());
	    }
    } else if (! File::exists(cfg_tls_cert_.c_str())) {
      throw Exception("Certificate file %s does not exist, but key file %s "
		      "does", cfg_tls_key_.c_str(), cfg_tls_cert_.c_str());
    }
  }

  if (cfg_use_thread_pool_) {
	  cfg_num_threads_ = config->get_uint("/webview/thread-pool/num-threads");
  }

  cfg_use_basic_auth_ = false;
  try {
    cfg_use_basic_auth_ = config->get_bool("/webview/use_basic_auth");
  } catch (Exception &e) {}
  cfg_basic_auth_realm_ = "Fawkes Webview";
  try {
    cfg_basic_auth_realm_ = config->get_bool("/webview/basic_auth_realm");
  } catch (Exception &e) {}

  cfg_access_log_ = "";
  try {
    cfg_access_log_ = config->get_string("/webview/access_log");
  } catch (Exception &e) {}

<<<<<<< HEAD
  __cache_logger.clear();
=======
  bool cfg_cors_allow_all = false;
  try {
    cfg_cors_allow_all = config->get_bool("/webview/cors/allow/all");
  } catch (Exception &e) {}
  std::vector<std::string> cfg_cors_origins;
  try {
    cfg_cors_origins = config->get_strings("/webview/cors/allow/origins");
  } catch (Exception &e) {}
  unsigned int cfg_cors_max_age = 0;
  try {
    cfg_cors_max_age = config->get_uint("/webview/cors/max-age");
  } catch (Exception &e) {}

  webview_service_ = new NetworkService(nnresolver, "Fawkes Webview on %h",
                                        "_http._tcp", cfg_port_);
  webview_service_->add_txt("fawkesver=%u.%u.%u",
                            FAWKES_VERSION_MAJOR, FAWKES_VERSION_MINOR,
                            FAWKES_VERSION_MICRO);
  service_browse_handler_ = new WebviewServiceBrowseHandler(logger, webview_service_);
>>>>>>> fb704238

  dispatcher_ = new WebRequestDispatcher(webview_url_manager);

  try {
	  webserver_  = new WebServer(cfg_port_, dispatcher_, logger);

	  (*webserver_)
		  .setup_ipv(cfg_use_ipv4_, cfg_use_ipv6_)
		  .setup_cors(cfg_cors_allow_all, std::move(cfg_cors_origins), cfg_cors_max_age);

    if (cfg_use_tls_) {
	    webserver_->setup_tls(cfg_tls_key_.c_str(), cfg_tls_cert_.c_str(),
	                           cfg_tls_cipher_suite_.empty() ? NULL : cfg_tls_cipher_suite_.c_str());
    }

    if (cfg_use_thread_pool_) {
	    webserver_->setup_thread_pool(cfg_num_threads_);
    }

    if (cfg_use_basic_auth_) {
      user_verifier_ = new WebviewUserVerifier(config, logger);
      webserver_->setup_basic_auth(cfg_basic_auth_realm_.c_str(),
                                    user_verifier_);
    }
    webserver_->setup_request_manager(webview_request_manager);

    if (cfg_access_log_ != "") {
      logger->log_debug(name(), "Setting up access log %s", cfg_access_log_.c_str());
      webserver_->setup_access_log(cfg_access_log_.c_str());
    }
  } catch (Exception &e) {
    delete webview_service_;
    delete service_browse_handler_;
    delete dispatcher_;
    throw;
  }
  // get all directories for the static processor
  std::vector<std::string> static_dirs = config->get_strings("/webview/htdocs/dirs");
  std::string catchall_file;
  try {
	  catchall_file = config->get_string("/webview/htdocs/catchall-file");
  } catch (Exception &e) {};
  std::string mime_file = config->get_string("/webview/htdocs/mime-file");
  static_dirs = StringConversions::resolve_paths(static_dirs);
<<<<<<< HEAD
  std::vector<const char *> static_dirs_cstr = std::vector<const char *>(static_dirs.size());
  for(unsigned int i = 0; i < static_dirs.size(); i++)
  {
    static_dirs_cstr[i] = static_dirs[i].c_str();
  }
  __static_processor     = new WebviewStaticRequestProcessor(STATIC_URL_PREFIX, static_dirs_cstr, logger);
  __blackboard_processor = new WebviewBlackBoardRequestProcessor(BLACKBOARD_URL_PREFIX, blackboard);
  __plugins_processor    = new WebviewPluginsRequestProcessor(PLUGINS_URL_PREFIX, plugin_manager);
#ifdef HAVE_TF
  __tf_processor         = new WebviewTfRequestProcessor(TF_URL_PREFIX, tf_listener);
#endif
#ifdef HAVE_JPEG
  __image_processor     = new WebviewImageRequestProcessor(IMAGE_URL_PREFIX, config,
							   logger, thread_collector);
#endif
  webview_url_manager->register_baseurl("/", __startpage_processor);
  webview_url_manager->register_baseurl(STATIC_URL_PREFIX, __static_processor);
  webview_url_manager->register_baseurl(BLACKBOARD_URL_PREFIX, __blackboard_processor);
  webview_url_manager->register_baseurl(PLUGINS_URL_PREFIX, __plugins_processor);
#ifdef HAVE_TF
  webview_url_manager->register_baseurl(TF_URL_PREFIX, __tf_processor);
#endif
#ifdef HAVE_JPEG
  webview_url_manager->register_baseurl(IMAGE_URL_PREFIX, __image_processor);
#endif

  webview_nav_manager->add_nav_entry(BLACKBOARD_URL_PREFIX, "BlackBoard");
#ifdef HAVE_TF
  webview_nav_manager->add_nav_entry(TF_URL_PREFIX, "TF");
#endif
  webview_nav_manager->add_nav_entry(PLUGINS_URL_PREFIX, "Plugins");
  webview_nav_manager->add_nav_entry(SYNCPOINT_URL_PREFIX, "SyncPoints");
#ifdef HAVE_JPEG
  webview_nav_manager->add_nav_entry(IMAGE_URL_PREFIX, "Images");
#endif
=======
  std::string static_base_url = catchall_file.empty() ? "/static/" : "/";
  static_processor_     = new WebviewStaticRequestProcessor(webview_url_manager, static_base_url,
                                                            static_dirs, catchall_file, mime_file, logger);
  rest_processor_       = new WebviewRESTRequestProcessor(webview_url_manager, webview_rest_api_manager, logger);
>>>>>>> fb704238

  try {
	  cfg_explicit_404_ = config->get_strings("/webview/explicit-404");
	  for (const auto &u : cfg_explicit_404_) {
		  webview_url_manager->add_handler(WebRequest::METHOD_GET, u,
		                                   std::bind(&WebviewThread::produce_404, this),
		                                   10000);
	  }
  } catch (Exception &e) {} // ignored, no explicit 404

  
  std::string afs;
  if (cfg_use_ipv4_ && cfg_use_ipv6_) {
	  afs = "IPv4,IPv6";
  } else if (cfg_use_ipv4_) {
	  afs = "IPv4";
  } else if (cfg_use_ipv6_) {
	  afs = "IPv6";
  }
  webserver_->start();
  logger->log_info("WebviewThread", "Listening for HTTP%s connections on port %u (%s)",
                   cfg_use_tls_ ? "S" : "", cfg_port_, afs.c_str());

  service_publisher->publish_service(webview_service_);
  service_browser->watch_service("_http._tcp", service_browse_handler_);
}


void
WebviewThread::finalize()
{
  try {
    service_publisher->unpublish_service(webview_service_);
  } catch (Exception &e) {} // ignored, can happen if avahi-daemon not running
  try {
    service_browser->unwatch_service("_http._tcp", service_browse_handler_);
  } catch (Exception &e) {} // ignored, can happen if avahi-daemon not running

<<<<<<< HEAD
  webview_url_manager->unregister_baseurl("/");
  webview_url_manager->unregister_baseurl(STATIC_URL_PREFIX);
  webview_url_manager->unregister_baseurl(BLACKBOARD_URL_PREFIX);
  webview_url_manager->unregister_baseurl(PLUGINS_URL_PREFIX);
  webview_url_manager->unregister_baseurl(IMAGE_URL_PREFIX);
  webview_url_manager->unregister_baseurl(SYNCPOINT_URL_PREFIX);

#ifdef HAVE_TF
  webview_url_manager->unregister_baseurl(TF_URL_PREFIX);
#endif

  webview_nav_manager->remove_nav_entry(BLACKBOARD_URL_PREFIX);
  webview_nav_manager->remove_nav_entry(PLUGINS_URL_PREFIX);
  webview_nav_manager->remove_nav_entry(SYNCPOINT_URL_PREFIX);
#ifdef HAVE_TF
  webview_nav_manager->remove_nav_entry(TF_URL_PREFIX);
#endif
#ifdef HAVE_JPEG
  webview_nav_manager->remove_nav_entry(IMAGE_URL_PREFIX);
#endif

  delete __webserver;

  delete __webview_service;
  delete __service_browse_handler;

  delete __dispatcher;
  delete __static_processor;
  delete __blackboard_processor;
  delete __startpage_processor;
  delete __plugins_processor;
#ifdef HAVE_TF
  delete __tf_processor;
#endif
#ifdef HAVE_JPEG
  delete __image_processor;
#endif
  delete __footer_gen;
  delete __header_gen;
  __dispatcher = NULL;
=======
  for (const auto &u : cfg_explicit_404_) {
	  webview_url_manager->remove_handler(WebRequest::METHOD_GET, u);
  }

  delete webserver_;

  delete webview_service_;
  delete service_browse_handler_;

  delete dispatcher_;
  delete static_processor_;
  delete rest_processor_;
  dispatcher_ = NULL;
>>>>>>> fb704238
}


void
WebviewThread::loop()
{
	if (! cfg_use_thread_pool_) webserver_->process();
}


void
WebviewThread::tls_create(const char *tls_key_file, const char *tls_cert_file)
{
  logger->log_info(name(), "Creating TLS key and certificate. "
		   "This may take a while...");
  HostInfo h;

  char *cmd;
  if (asprintf(&cmd, "openssl req -new -x509 -batch -nodes -days 365 "
	       "-subj \"/C=XX/L=World/O=Fawkes/CN=%s.local\" "
	       "-out \"%s\" -keyout \"%s\" >/dev/null 2>&1",
	       h.short_name(), tls_cert_file, tls_key_file) == -1)
  {
    throw OutOfMemoryException("Webview/TLS: Could not generate OpenSSL string");
  }

  int status = system(cmd);
  free(cmd);

  if (WEXITSTATUS(status) != 0) {
    throw Exception("Failed to auto-generate key/certificate pair");
  }
}

WebReply *
WebviewThread::produce_404()
{
	return new StaticWebReply(WebReply::HTTP_NOT_FOUND, "Not found\n");
}<|MERGE_RESOLUTION|>--- conflicted
+++ resolved
@@ -141,9 +141,6 @@
     cfg_access_log_ = config->get_string("/webview/access_log");
   } catch (Exception &e) {}
 
-<<<<<<< HEAD
-  __cache_logger.clear();
-=======
   bool cfg_cors_allow_all = false;
   try {
     cfg_cors_allow_all = config->get_bool("/webview/cors/allow/all");
@@ -163,7 +160,6 @@
                             FAWKES_VERSION_MAJOR, FAWKES_VERSION_MINOR,
                             FAWKES_VERSION_MICRO);
   service_browse_handler_ = new WebviewServiceBrowseHandler(logger, webview_service_);
->>>>>>> fb704238
 
   dispatcher_ = new WebRequestDispatcher(webview_url_manager);
 
@@ -208,48 +204,10 @@
   } catch (Exception &e) {};
   std::string mime_file = config->get_string("/webview/htdocs/mime-file");
   static_dirs = StringConversions::resolve_paths(static_dirs);
-<<<<<<< HEAD
-  std::vector<const char *> static_dirs_cstr = std::vector<const char *>(static_dirs.size());
-  for(unsigned int i = 0; i < static_dirs.size(); i++)
-  {
-    static_dirs_cstr[i] = static_dirs[i].c_str();
-  }
-  __static_processor     = new WebviewStaticRequestProcessor(STATIC_URL_PREFIX, static_dirs_cstr, logger);
-  __blackboard_processor = new WebviewBlackBoardRequestProcessor(BLACKBOARD_URL_PREFIX, blackboard);
-  __plugins_processor    = new WebviewPluginsRequestProcessor(PLUGINS_URL_PREFIX, plugin_manager);
-#ifdef HAVE_TF
-  __tf_processor         = new WebviewTfRequestProcessor(TF_URL_PREFIX, tf_listener);
-#endif
-#ifdef HAVE_JPEG
-  __image_processor     = new WebviewImageRequestProcessor(IMAGE_URL_PREFIX, config,
-							   logger, thread_collector);
-#endif
-  webview_url_manager->register_baseurl("/", __startpage_processor);
-  webview_url_manager->register_baseurl(STATIC_URL_PREFIX, __static_processor);
-  webview_url_manager->register_baseurl(BLACKBOARD_URL_PREFIX, __blackboard_processor);
-  webview_url_manager->register_baseurl(PLUGINS_URL_PREFIX, __plugins_processor);
-#ifdef HAVE_TF
-  webview_url_manager->register_baseurl(TF_URL_PREFIX, __tf_processor);
-#endif
-#ifdef HAVE_JPEG
-  webview_url_manager->register_baseurl(IMAGE_URL_PREFIX, __image_processor);
-#endif
-
-  webview_nav_manager->add_nav_entry(BLACKBOARD_URL_PREFIX, "BlackBoard");
-#ifdef HAVE_TF
-  webview_nav_manager->add_nav_entry(TF_URL_PREFIX, "TF");
-#endif
-  webview_nav_manager->add_nav_entry(PLUGINS_URL_PREFIX, "Plugins");
-  webview_nav_manager->add_nav_entry(SYNCPOINT_URL_PREFIX, "SyncPoints");
-#ifdef HAVE_JPEG
-  webview_nav_manager->add_nav_entry(IMAGE_URL_PREFIX, "Images");
-#endif
-=======
   std::string static_base_url = catchall_file.empty() ? "/static/" : "/";
   static_processor_     = new WebviewStaticRequestProcessor(webview_url_manager, static_base_url,
                                                             static_dirs, catchall_file, mime_file, logger);
   rest_processor_       = new WebviewRESTRequestProcessor(webview_url_manager, webview_rest_api_manager, logger);
->>>>>>> fb704238
 
   try {
 	  cfg_explicit_404_ = config->get_strings("/webview/explicit-404");
@@ -288,48 +246,6 @@
     service_browser->unwatch_service("_http._tcp", service_browse_handler_);
   } catch (Exception &e) {} // ignored, can happen if avahi-daemon not running
 
-<<<<<<< HEAD
-  webview_url_manager->unregister_baseurl("/");
-  webview_url_manager->unregister_baseurl(STATIC_URL_PREFIX);
-  webview_url_manager->unregister_baseurl(BLACKBOARD_URL_PREFIX);
-  webview_url_manager->unregister_baseurl(PLUGINS_URL_PREFIX);
-  webview_url_manager->unregister_baseurl(IMAGE_URL_PREFIX);
-  webview_url_manager->unregister_baseurl(SYNCPOINT_URL_PREFIX);
-
-#ifdef HAVE_TF
-  webview_url_manager->unregister_baseurl(TF_URL_PREFIX);
-#endif
-
-  webview_nav_manager->remove_nav_entry(BLACKBOARD_URL_PREFIX);
-  webview_nav_manager->remove_nav_entry(PLUGINS_URL_PREFIX);
-  webview_nav_manager->remove_nav_entry(SYNCPOINT_URL_PREFIX);
-#ifdef HAVE_TF
-  webview_nav_manager->remove_nav_entry(TF_URL_PREFIX);
-#endif
-#ifdef HAVE_JPEG
-  webview_nav_manager->remove_nav_entry(IMAGE_URL_PREFIX);
-#endif
-
-  delete __webserver;
-
-  delete __webview_service;
-  delete __service_browse_handler;
-
-  delete __dispatcher;
-  delete __static_processor;
-  delete __blackboard_processor;
-  delete __startpage_processor;
-  delete __plugins_processor;
-#ifdef HAVE_TF
-  delete __tf_processor;
-#endif
-#ifdef HAVE_JPEG
-  delete __image_processor;
-#endif
-  delete __footer_gen;
-  delete __header_gen;
-  __dispatcher = NULL;
-=======
   for (const auto &u : cfg_explicit_404_) {
 	  webview_url_manager->remove_handler(WebRequest::METHOD_GET, u);
   }
@@ -343,7 +259,6 @@
   delete static_processor_;
   delete rest_processor_;
   dispatcher_ = NULL;
->>>>>>> fb704238
 }
 
 
