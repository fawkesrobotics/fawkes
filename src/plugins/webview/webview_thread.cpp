
/***************************************************************************
 *  webview_thread.cpp - Thread that handles web interface requests
 *
 *  Created: Mon Oct 13 17:51:31 2008 (I5 Developer's Day)
 *  Copyright  2006-2014  Tim Niemueller [www.niemueller.de]
 ****************************************************************************/

/*  This program is free software; you can redistribute it and/or modify
 *  it under the terms of the GNU General Public License as published by
 *  the Free Software Foundation; either version 2 of the License, or
 *  (at your option) any later version.
 *
 *  This program is distributed in the hope that it will be useful,
 *  but WITHOUT ANY WARRANTY; without even the implied warranty of
 *  MERCHANTABILITY or FITNESS FOR A PARTICULAR PURPOSE.  See the
 *  GNU Library General Public License for more details.
 *
 *  Read the full text in the LICENSE.GPL file in the doc directory.
 */

#include "webview_thread.h"
#include "static_processor.h"
#include "blackboard_processor.h"
#include "startpage_processor.h"
#include "plugins_processor.h"
#ifdef HAVE_TF
#  include "tf_processor.h"
#endif
#ifdef HAVE_JPEG
#  include "image_processor.h"
#endif
#include "service_browse_handler.h"
#include "header_generator.h"
#include "footer_generator.h"
#include "user_verifier.h"

#include <core/version.h>
#include <core/exceptions/system.h>
#include <utils/system/file.h>
#include <utils/system/hostinfo.h>
#include <webview/request_dispatcher.h>
#include <webview/page_reply.h>
#include <webview/server.h>
#include <webview/url_manager.h>
#include <webview/nav_manager.h>

#include <sys/wait.h>

using namespace fawkes;


/** Prefix for the WebStaticRequestProcessor. */
const char *WebviewThread::STATIC_URL_PREFIX = "/static";
/** Prefix for the WebBlackBoardRequestProcessor. */
const char *WebviewThread::BLACKBOARD_URL_PREFIX = "/blackboard";
/** Prefix for the WebPluginsRequestProcessor. */
const char *WebviewThread::PLUGINS_URL_PREFIX = "/plugins";
/** Prefix for the WebTfRequestProcessor. */
const char *WebviewThread::TF_URL_PREFIX = "/tf";
/** Prefix for the WebMJPEGRequestProcessor. */
const char *WebviewThread::IMAGE_URL_PREFIX = "/images";

/** @class WebviewThread "webview_thread.h"
 * Webview Thread.
 * This thread runs the HTTP server and handles requests via the
 * WebRequestDispatcher.
 * @author Tim Niemueller
 */


/** Constructor. */
WebviewThread::WebviewThread()
  : Thread("WebviewThread", Thread::OPMODE_CONTINUOUS),
    LoggerAspect(&__cache_logger)
{
  set_prepfin_conc_loop(true);
}


WebviewThread::~WebviewThread()
{
}

void
WebviewThread::init()
{
  __cfg_port = config->get_uint("/webview/port");

  WebReply::set_caching(config->get_bool("/webview/client_side_caching"));

<<<<<<< HEAD
  __cfg_use_ssl = false;
=======
  __webview_service = NULL;
  __service_browse_handler = NULL;
  __header_gen = NULL;
  __footer_gen = NULL;
  __dispatcher = NULL;

  bool __cfg_use_ssl = false;
>>>>>>> 7eb9052d
  try {
    __cfg_use_ssl = config->get_bool("/webview/use_ssl");
  } catch (Exception &e) {}

  if (__cfg_use_ssl) {
    __cfg_ssl_create = false;
    try {
      __cfg_ssl_create = config->get_bool("/webview/ssl_create");
    } catch (Exception &e) {}

    __cfg_ssl_key  = config->get_string("/webview/ssl_key");
    __cfg_ssl_cert = config->get_string("/webview/ssl_cert");

    if (__cfg_ssl_key[0] != '/')
      __cfg_ssl_key = std::string(CONFDIR"/") + __cfg_ssl_key;

    if (__cfg_ssl_cert[0] != '/')
      __cfg_ssl_cert = std::string(CONFDIR"/") + __cfg_ssl_cert;

    logger->log_debug(name(), "Key: %s  Cert: %s", __cfg_ssl_key.c_str(),
		      __cfg_ssl_cert.c_str());

    if (! File::exists(__cfg_ssl_key.c_str())) {
      if (File::exists(__cfg_ssl_cert.c_str())) {
	throw Exception("Key file %s does not exist, but certificate file %s "
			"does", __cfg_ssl_key.c_str(), __cfg_ssl_cert.c_str());
      } else if (__cfg_ssl_create) {
	ssl_create(__cfg_ssl_key.c_str(), __cfg_ssl_cert.c_str());
      } else {
 	throw Exception("Key file %s does not exist", __cfg_ssl_key.c_str());
      }
    } else if (! File::exists(__cfg_ssl_cert.c_str())) {
      throw Exception("Certificate file %s does not exist, but key file %s "
		      "does", __cfg_ssl_key.c_str(), __cfg_ssl_cert.c_str());
    }
  }

  __cfg_use_basic_auth = false;
  try {
    __cfg_use_basic_auth = config->get_bool("/webview/use_basic_auth");
  } catch (Exception &e) {}
  __cfg_basic_auth_realm = "Fawkes Webview";
  try {
    __cfg_basic_auth_realm = config->get_bool("/webview/basic_auth_realm");
  } catch (Exception &e) {}

  __cfg_access_log = "";
  try {
    __cfg_access_log = config->get_string("/webview/access_log");
  } catch (Exception &e) {}


  __cache_logger.clear();

  __webview_service = new NetworkService(nnresolver, "Fawkes Webview on %h",
					 "_http._tcp", __cfg_port);
  __webview_service->add_txt("fawkesver=%u.%u.%u",
			     FAWKES_VERSION_MAJOR, FAWKES_VERSION_MINOR,
			     FAWKES_VERSION_MICRO);
  __service_browse_handler = new WebviewServiceBrowseHandler(logger, __webview_service);

  __header_gen = new WebviewHeaderGenerator(webview_nav_manager);
  __footer_gen = new WebviewFooterGenerator(__service_browse_handler);

  __dispatcher = new WebRequestDispatcher(webview_url_manager,
					  __header_gen, __footer_gen);


  try {
    if (__cfg_use_ssl) {
      __webserver  = new WebServer(__cfg_port, __dispatcher, __cfg_ssl_key.c_str(),
				   __cfg_ssl_cert.c_str(), logger);
    } else {
      __webserver  = new WebServer(__cfg_port, __dispatcher, logger);
    }

    if (__cfg_use_basic_auth) {
      __user_verifier = new WebviewUserVerifier(config, logger);
      __webserver->setup_basic_auth(__cfg_basic_auth_realm.c_str(),
				    __user_verifier);
    }
    __webserver->setup_request_manager(webview_request_manager);

    if (__cfg_access_log != "") {
      logger->log_debug(name(), "Setting up access log %s", __cfg_access_log.c_str());
      __webserver->setup_access_log(__cfg_access_log.c_str());
    }
  } catch (Exception &e) {
    delete __webview_service;
    delete __service_browse_handler;
    delete __header_gen;
    delete __footer_gen;
    delete __dispatcher;
    throw;
  }


  __startpage_processor  = new WebviewStartPageRequestProcessor(&__cache_logger);
  __static_processor     = new WebviewStaticRequestProcessor(STATIC_URL_PREFIX, RESDIR"/webview", logger);
  __blackboard_processor = new WebviewBlackBoardRequestProcessor(BLACKBOARD_URL_PREFIX, blackboard);
  __plugins_processor    = new WebviewPluginsRequestProcessor(PLUGINS_URL_PREFIX, plugin_manager);
#ifdef HAVE_TF
  __tf_processor         = new WebviewTfRequestProcessor(TF_URL_PREFIX, tf_listener);
#endif
#ifdef HAVE_JPEG
  __image_processor     = new WebviewImageRequestProcessor(IMAGE_URL_PREFIX, config,
							   logger, thread_collector);
#endif
  webview_url_manager->register_baseurl("/", __startpage_processor);
  webview_url_manager->register_baseurl(STATIC_URL_PREFIX, __static_processor);
  webview_url_manager->register_baseurl(BLACKBOARD_URL_PREFIX, __blackboard_processor);
  webview_url_manager->register_baseurl(PLUGINS_URL_PREFIX, __plugins_processor);
#ifdef HAVE_TF
  webview_url_manager->register_baseurl(TF_URL_PREFIX, __tf_processor);
#endif
#ifdef HAVE_JPEG
  webview_url_manager->register_baseurl(IMAGE_URL_PREFIX, __image_processor);
#endif

  webview_nav_manager->add_nav_entry(BLACKBOARD_URL_PREFIX, "BlackBoard");
#ifdef HAVE_TF
  webview_nav_manager->add_nav_entry(TF_URL_PREFIX, "TF");
#endif
  webview_nav_manager->add_nav_entry(PLUGINS_URL_PREFIX, "Plugins");
#ifdef HAVE_JPEG
  webview_nav_manager->add_nav_entry(IMAGE_URL_PREFIX, "Images");
#endif

  logger->log_info("WebviewThread", "Listening for HTTP%s connections on port %u",
		   __cfg_use_ssl ? "S" : "", __cfg_port);

  service_publisher->publish_service(__webview_service);
  service_browser->watch_service("_http._tcp", __service_browse_handler);
}


void
WebviewThread::finalize()
{
  try {
    service_publisher->unpublish_service(__webview_service);
  } catch (Exception &e) {} // ignored, can happen if avahi-daemon not running
  try {
    service_browser->unwatch_service("_http._tcp", __service_browse_handler);
  } catch (Exception &e) {} // ignored, can happen if avahi-daemon not running

  webview_url_manager->unregister_baseurl("/");
  webview_url_manager->unregister_baseurl(STATIC_URL_PREFIX);
  webview_url_manager->unregister_baseurl(BLACKBOARD_URL_PREFIX);
  webview_url_manager->unregister_baseurl(PLUGINS_URL_PREFIX);
  webview_url_manager->unregister_baseurl(IMAGE_URL_PREFIX);

#ifdef HAVE_TF
  webview_url_manager->unregister_baseurl(TF_URL_PREFIX);
#endif

  webview_nav_manager->remove_nav_entry(BLACKBOARD_URL_PREFIX);
  webview_nav_manager->remove_nav_entry(PLUGINS_URL_PREFIX);
#ifdef HAVE_TF
  webview_nav_manager->remove_nav_entry(TF_URL_PREFIX);
#endif

  delete __webserver;

  delete __webview_service;
  delete __service_browse_handler;

  delete __dispatcher;
  delete __static_processor;
  delete __blackboard_processor;
  delete __startpage_processor;
  delete __plugins_processor;
#ifdef HAVE_TF
  delete __tf_processor;
#endif
#ifdef HAVE_JPEG
  delete __image_processor;
#endif
  delete __footer_gen;
  delete __header_gen;
  __dispatcher = NULL;
}


void
WebviewThread::loop()
{
  __webserver->process();
}


void
WebviewThread::ssl_create(const char *ssl_key_file, const char *ssl_cert_file)
{
  logger->log_info(name(), "Creating SSL key and certificate. "
		   "This may take a while...");
  HostInfo h;

  char *cmd;
  if (asprintf(&cmd, "openssl req -new -x509 -batch -nodes -days 365 "
	       "-subj \"/C=XX/L=World/O=Fawkes/CN=%s.local\" "
	       "-out \"%s\" -keyout \"%s\" >/dev/null 2>&1",
	       h.short_name(), ssl_cert_file, ssl_key_file) == -1)
  {
    throw OutOfMemoryException("Webview/SSL: Could not generate OpenSSL string");
  }

  int status = system(cmd);
  free(cmd);

  if (WEXITSTATUS(status) != 0) {
    throw Exception("Failed to auto-generate key/certificate pair");
  }
}<|MERGE_RESOLUTION|>--- conflicted
+++ resolved
@@ -89,17 +89,13 @@
 
   WebReply::set_caching(config->get_bool("/webview/client_side_caching"));
 
-<<<<<<< HEAD
-  __cfg_use_ssl = false;
-=======
   __webview_service = NULL;
   __service_browse_handler = NULL;
   __header_gen = NULL;
   __footer_gen = NULL;
   __dispatcher = NULL;
 
-  bool __cfg_use_ssl = false;
->>>>>>> 7eb9052d
+  __cfg_use_ssl = false;
   try {
     __cfg_use_ssl = config->get_bool("/webview/use_ssl");
   } catch (Exception &e) {}
