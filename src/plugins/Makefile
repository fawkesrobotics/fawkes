#*****************************************************************************
#                  Makefile Build System for Fawkes: Plugins
#                            -------------------
#   Created on Mon Dec 04 14:54:17 2006
#   Copyright (C) 2006-2008 by Tim Niemueller, AllemaniACs RoboCup Team
#
#*****************************************************************************
#
#   This program is free software; you can redistribute it and/or modify
#   it under the terms of the GNU General Public License as published by
#   the Free Software Foundation; either version 2 of the License, or
#   (at your option) any later version.
#
#*****************************************************************************

BASEDIR = ../..
include $(BASEDIR)/etc/buildsys/config.mk

# base + hardware drivers + functional + integration
SUBDIRS	= bbsync bblogger webview ttmainloop rrd rrdweb \
<<<<<<< HEAD
	  laser flite joystick katana pantilt vision roomba \
	  skiller luaagent worldmodel laserht laser-filter \
=======
	  laser flite joystick katana pantilt vision roomba nao \
	  skiller luaagent worldmodel laserht \
>>>>>>> 55d53fe6
	  openni refboxcomm player xmlrpc \
	  readylogagent
	  #festival

include $(BUILDSYSDIR)/rules.mk

luaagent: skiller
rrdweb: rrd
<|MERGE_RESOLUTION|>--- conflicted
+++ resolved
@@ -18,13 +18,8 @@
 
 # base + hardware drivers + functional + integration
 SUBDIRS	= bbsync bblogger webview ttmainloop rrd rrdweb \
-<<<<<<< HEAD
-	  laser flite joystick katana pantilt vision roomba \
+	  laser flite joystick katana pantilt vision roomba nao \
 	  skiller luaagent worldmodel laserht laser-filter \
-=======
-	  laser flite joystick katana pantilt vision roomba nao \
-	  skiller luaagent worldmodel laserht \
->>>>>>> 55d53fe6
 	  openni refboxcomm player xmlrpc \
 	  readylogagent
 	  #festival
