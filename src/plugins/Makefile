--- conflicted
+++ resolved
@@ -18,12 +18,8 @@
 
 # base + hardware drivers + perception + functional + integration
 SUBDIRS	= bbsync bblogger webview ttmainloop rrd rrdweb \
-<<<<<<< HEAD
-	  laser flite joystick openrave katana pantilt vision roomba nao \
-=======
 	  laser flite joystick openrave katana pantilt roomba nao \
 	  perception \
->>>>>>> 12fd3f09
 	  skiller luaagent worldmodel laserht laser-filter static_transforms \
 	  openni refboxcomm ros player xmlrpc \
 	  readylogagent
