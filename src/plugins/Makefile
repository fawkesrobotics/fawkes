#*****************************************************************************
#                  Makefile Build System for Fawkes: Plugins
#                            -------------------
#   Created on Mon Dec 04 14:54:17 2006
#   Copyright (C) 2006-2008 by Tim Niemueller, AllemaniACs RoboCup Team
#
#*****************************************************************************
#
#   This program is free software; you can redistribute it and/or modify
#   it under the terms of the GNU General Public License as published by
#   the Free Software Foundation; either version 2 of the License, or
#   (at your option) any later version.
#
#*****************************************************************************

BASEDIR = ../..
include $(BASEDIR)/etc/buildsys/config.mk

# base + hardware drivers + functional + integration
SUBDIRS	= bbsync bblogger webview ttmainloop rrd rrdweb \
<<<<<<< HEAD
	  laser flite joystick katana pantilt vision roomba nao \
	  skiller luaagent worldmodel laserht laser-filter \
	  openni refboxcomm player xmlrpc \
=======
	  laser flite joystick katana pantilt vision roomba \
	  skiller luaagent worldmodel laserht \
	  openni refboxcomm ros player xmlrpc \
>>>>>>> b1fe93d1
	  readylogagent
	  #festival

include $(BUILDSYSDIR)/rules.mk

luaagent: skiller
rrdweb: rrd
<|MERGE_RESOLUTION|>--- conflicted
+++ resolved
@@ -18,15 +18,9 @@
 
 # base + hardware drivers + functional + integration
 SUBDIRS	= bbsync bblogger webview ttmainloop rrd rrdweb \
-<<<<<<< HEAD
 	  laser flite joystick katana pantilt vision roomba nao \
 	  skiller luaagent worldmodel laserht laser-filter \
-	  openni refboxcomm player xmlrpc \
-=======
-	  laser flite joystick katana pantilt vision roomba \
-	  skiller luaagent worldmodel laserht \
 	  openni refboxcomm ros player xmlrpc \
->>>>>>> b1fe93d1
 	  readylogagent
 	  #festival
 
