--- conflicted
+++ resolved
@@ -15,13 +15,8 @@
 
 BASEDIR = ../../..
 include $(BASEDIR)/etc/buildsys/config.mk
-<<<<<<< HEAD
-include $(BUILDCONFDIR)/tf/tf.mk
-include $(BASEDIR)/src/plugins/openrave/openrave.mk
-=======
 include $(BASEDIR)/src/plugins/openrave/openrave.mk
 include $(BUILDCONFDIR)/tf/tf.mk
->>>>>>> 42c6a387
 
 PRESUBDIRS = interfaces
 
@@ -49,15 +44,11 @@
 endif
 
 ifeq ($(HAVE_LIBKNI)$(HAVE_TF),11)
-<<<<<<< HEAD
-  CFLAGS  += $(CFLAGS_LIBKNI) -Wno-deprecated -Wno-deprecated-declarations -Wno-unused-but-set-variable
-=======
   # Set flag -DEARLY_PLANNING if you want the run the path-planning part outside of
   # the motion-thread. This is a temporary solution until the source of yet unresolved error
   # in Qt/Coin/OpenRAVE is found and fixed. This behaviour is NOT preferred, as the planning
   # will then be executed in a non-continuous thread!
   CFLAGS  += $(CFLAGS_LIBKNI) -DEARLY_PLANNING -Wno-deprecated -Wno-deprecated-declarations -Wno-unused-but-set-variable
->>>>>>> 42c6a387
   LDFLAGS += $(LDFLAGS_LIBKNI)
   PLUGINS_all = $(PLUGINDIR)/katana.so
   ifeq ($(HAVE_OPENRAVE),1)
