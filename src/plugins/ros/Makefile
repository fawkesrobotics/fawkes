--- conflicted
+++ resolved
@@ -16,10 +16,7 @@
 BASEDIR = ../../..
 include $(BASEDIR)/etc/buildsys/config.mk
 include $(BUILDSYSDIR)/ros.mk
-<<<<<<< HEAD
-=======
 include $(BUILDSYSDIR)/pcl.mk
->>>>>>> 12fd3f09
 include $(BUILDCONFDIR)/tf/tf.mk
 
 LIBS_ros = fawkescore fawkesutils fawkesaspects fawkesblackboard \
@@ -38,15 +35,11 @@
 	      fawkesinterface fawkesrosaspect fawkestf TransformInterface
 OBJS_ros_tf = tf_plugin.o tf_thread.o
 
-<<<<<<< HEAD
-OBJS_all = $(OBJS_ros) $(OBJS_ros_talkerpub) $(OBJS_ros_webview) $(OBJS_ros_tf)
-=======
 LIBS_ros_pcl = fawkescore fawkesutils fawkesaspects fawkesblackboard \
 	      fawkesinterface fawkesrosaspect
 OBJS_ros_pcl = pcl_plugin.o pcl_thread.o pcl_adapter.o
 
 OBJS_all = $(OBJS_ros) $(OBJS_ros_talkerpub) $(OBJS_ros_webview) $(OBJS_ros_tf) $(OBJS_ros_pcl)
->>>>>>> 12fd3f09
 
 ifeq ($(HAVE_ROS),1)
   PRESUBDIRS += aspect
@@ -82,8 +75,6 @@
   else
     WARN_TARGETS += warning_rostf
   endif
-<<<<<<< HEAD
-=======
 
   ifeq ($(call ros-have-pkg,sensor_msgs),1)
     ifeq ($(HAVE_PCL),1)
@@ -99,7 +90,6 @@
   else
     WARN_TARGETS += warning_rospcl
   endif
->>>>>>> 12fd3f09
 else
   WARN_TARGETS += warning_ros
 endif
@@ -107,11 +97,7 @@
 ifeq ($(OBJSSUBMAKE),1)
 all: $(WARN_TARGETS)
 
-<<<<<<< HEAD
-.PHONY: warning_ros warning_webview_msgs warning_fawkestf  warning_rostf
-=======
 .PHONY: warning_ros warning_webview_msgs warning_fawkestf warning_rostf warning_pcl warning_rospcl
->>>>>>> 12fd3f09
 warning_ros:
 	$(SILENT)echo -e "$(INDENT_PRINT)--> $(TRED)Omitting ROS Plugins$(TNORMAL) (ROS not found)"
 warning_webview_msgs:
@@ -120,13 +106,10 @@
 	$(SILENT)echo -e "$(INDENT_PRINT)--> $(TRED)Omitting ROS tf plugin$(TNORMAL) (fawkestf not available)"
 warning_rostf:
 	$(SILENT)echo -e "$(INDENT_PRINT)--> $(TRED)Omitting ROS tf plugin$(TNORMAL) (ROS package tf not found)"
-<<<<<<< HEAD
-=======
 warning_pcl:
 	$(SILENT)echo -e "$(INDENT_PRINT)--> $(TRED)Omitting ROS point clouds plugin$(TNORMAL) (pcl[-devel] not installed)"
 warning_rospcl:
 	$(SILENT)echo -e "$(INDENT_PRINT)--> $(TRED)Omitting ROS point clouds plugin$(TNORMAL) (ROS package pcl not found)"
->>>>>>> 12fd3f09
 endif
 
 include $(BUILDSYSDIR)/base.mk
