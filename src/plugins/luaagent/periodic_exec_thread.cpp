--- conflicted
+++ resolved
@@ -140,13 +140,10 @@
     __lua->add_package("fawkesconfig");
     __lua->add_package("fawkeslogging");
     __lua->add_package("fawkesinterface");
-<<<<<<< HEAD
     __lua->add_package("fawkesgeometry");
-=======
 #ifdef HAVE_TF
     __lua->add_package("fawkestf");
 #endif
->>>>>>> 80fb3fb1
 
     __lua->set_string("AGENT", __cfg_agent.c_str());
     __lua->set_usertype("config", config, "Configuration", "fawkes");
