
/***************************************************************************
 *  objpos_majority.cpp - Fawkes WorldModel Object Position Majority Fuser
 *
 *  Created: Thu 01 Apr 2010 05:06:36 PM CEST
 *  Copyright  2010  Christoph Schwering
 *
 ****************************************************************************/

/*  This program is free software; you can redistribute it and/or modify
 *  it under the terms of the GNU General Public License as published by
 *  the Free Software Foundation; either version 2 of the License, or
 *  (at your option) any later version.
 *
 *  This program is distributed in the hope that it will be useful,
 *  but WITHOUT ANY WARRANTY; without even the implied warranty of
 *  MERCHANTABILITY or FITNESS FOR A PARTICULAR PURPOSE.  See the
 *  GNU Library General Public License for more details.
 *
 *  Read the full text in the LICENSE.GPL file in the doc directory.
 */

#include "objpos_majority.h"

#include <iostream>
#include <cmath>
#include <cstring>
#include <list>

#include <core/threading/mutex_locker.h>
#include <blackboard/blackboard.h>
#include <logging/logger.h>

/** @class WorldModelObjPosMajorityFuser "objpos_majority.h"
 * ObjectPositionInterface majority fuser.
 * The parameters are (1) the ID of the own ObjectPositionInterface, (2) the
 * pattern ID of the other robots' ObjectPositionInterfaces and (3) the
 * maximum-self-confidence-distance.
 *
 * (1) If the own ObjectPositionInterface thinks the object is not further away
 * than self_confidence_radius, then the own interface's data is copied to the
 * output interface.
 * (2) If there is an unambiguous majority of interfaces that say the object is
 * somewhere else and this majority is averaged and the average values are
 * copied to the output interface.
 * Since the other interfaces probably won't agree on one exact position, they
 * are grouped: for each interface A its group is the set of interfaces that
 * claim the object is not further away from the position claimed by A than
 * GROUP_RADIUS. GROUP_RADIUS is currently hard-coded to 1.0 meters.
 * (3) If the other interfaces "cannot settle" on some position of the object,
 * the own interface's data is considered as at least as reliable as theirs and
 * therefore the own interface's data is copied to the output interface.
 *
 * Like the WorldModelObjPosMajorityFuser, it registers as an observer and opens
 * any newly created interface that matches the ID of the own
 * ObjectPositionInterface or the pattern of the foreign
 * ObjectPositionInterfaces.
 * @author Christoph Schwering
 */

<<<<<<< HEAD
=======
/** Group radius, see class documentation. */
>>>>>>> e5f40910
const float WorldModelObjPosMajorityFuser::GROUP_RADIUS = 1.0f;

/** Constructor.
 * @param blackboard BlackBoard.
 * @param logger Logger.
 * @param own_id The ID of the (single) own interface.
 * @param foreign_id_pattern The pattern of the (multiple) other interfaces.
 * @param output_id The ID of the destination interface.
 * @param self_confidence_radius radius in which to consider our perception
 * the best
 */
WorldModelObjPosMajorityFuser::WorldModelObjPosMajorityFuser(
    fawkes::Logger* logger,
    fawkes::BlackBoard* blackboard,
    const std::string& own_id,
    const std::string& foreign_id_pattern,
    const std::string& output_id,
    float self_confidence_radius)
    : logger_(logger),
      blackboard_(blackboard),
      own_id_(own_id),
      output_id_(output_id),
      self_confidence_radius_(self_confidence_radius)
{
  input_ifs_.clear();
  output_if_ = NULL;
  try {
    own_if_ = blackboard_->open_for_reading<Opi>(own_id.c_str());
    std::list<Opi*> input_ifs = blackboard_->open_multiple_for_reading<Opi>(
        foreign_id_pattern.c_str());
    for (std::list<Opi*>::const_iterator it = input_ifs.begin();
         it != input_ifs.end(); ++it) {
      Opi* opi = *it;
      std::pair<OpiSet::iterator,bool> ret = input_ifs_.insert(opi);
      if (!ret.second) {
        blackboard->close(opi);
      }
    }
    if (own_if_ != NULL) {
      std::pair<OpiSet::iterator,bool> ret = input_ifs_.insert(own_if_);
      if (!ret.second) {
        blackboard->close(own_if_);
        own_if_ = *ret.first;
      }
    }

    output_if_ = blackboard_->open_for_writing<Opi>(output_id.c_str());
    OpiSet::iterator iter = input_ifs_.find(output_if_);
    if (iter != input_ifs_.end()) {
      Opi* opi = *iter;
      blackboard->close(opi);
      input_ifs_.erase(iter);
    }
  } catch (fawkes::Exception& e) {
    for (OpiSet::const_iterator it = input_ifs_.begin();
         it != input_ifs_.end(); ++it) {
      blackboard->close(*it);
    }
    input_ifs_.clear();
    if (output_if_ != NULL) {
      blackboard->close(output_if_);
      output_if_ = NULL;
    }
    throw;
  }

  bbio_add_observed_create("ObjectPositionInterface",
                           own_id.c_str());
  bbio_add_observed_create("ObjectPositionInterface",
                           foreign_id_pattern.c_str());
  blackboard_->register_observer(this);
}


/** Destructor. */
WorldModelObjPosMajorityFuser::~WorldModelObjPosMajorityFuser()
{
  blackboard_->unregister_observer(this);

  input_ifs_.lock();
  for (OpiSet::const_iterator it = input_ifs_.begin();
       it != input_ifs_.end(); ++it) {
    blackboard_->close(*it);
  }
  input_ifs_.clear();
  input_ifs_.unlock();

  if (output_if_ != NULL) {
    blackboard_->close(output_if_);
  }
}


void
WorldModelObjPosMajorityFuser::bb_interface_created(const char *type,
                                                    const char *id) throw()
{
  if (output_id_ == id) {
    return;
  }
  Opi* from_if = NULL;
  try {
    from_if = blackboard_->open_for_reading<Opi>(id);
    std::pair<OpiSet::iterator,bool> ret = input_ifs_.insert_locked(from_if);
    if (!ret.second) {
      blackboard_->close(from_if);
    }
    Opi* inserted_if = *ret.first;
    if (own_if_ == NULL && own_id_ == std::string(inserted_if->id())) {
      own_if_ = inserted_if;
    }
  } catch (fawkes::Exception& e) {
    if (from_if != NULL) {
      blackboard_->close(from_if);
    }
    e.print_trace();
  }
}

float
WorldModelObjPosMajorityFuser::length(float x, float y, float z)
{
  return sqrt(x*x + y*y + z*z);
}

float
WorldModelObjPosMajorityFuser::rel_length(const Opi* opi)
{
  return length(opi->relative_x(), opi->relative_y(), opi->relative_z());
}

float
WorldModelObjPosMajorityFuser::world_object_dist(const Opi* from, const Opi* to)
{
  return length(to->world_x() - from->world_x(),
                to->world_y() - from->world_y(),
                to->world_z() - from->world_z());
}

bool
WorldModelObjPosMajorityFuser::same_contents(const OpiBucket& left,
                                             const OpiBucket& right)
{
  if (left.size() != right.size()) {
    return false;
  }

  std::set<OpiWrapper> rightSet(right.begin(), right.end());
  for (OpiBucket::const_iterator it = left.begin();
       it != left.end(); ++it) {
    Opi* opi = *it;
    if (rightSet.find(opi) == rightSet.end()) {
      return false;
    }
  }
  return true;
}

void
WorldModelObjPosMajorityFuser::fuse()
{
  if (own_if_ != NULL) {
    own_if_->read();
  }

  if (own_if_ != NULL &&
      own_if_->has_writer() &&
      own_if_->is_valid() &&
      own_if_->is_visible() &&
      (((own_if_->flags() & Opi::FLAG_HAS_RELATIVE_CARTESIAN) &&
        rel_length(own_if_) <= self_confidence_radius_) ||
       ((own_if_->flags() & Opi::FLAG_HAS_RELATIVE_POLAR) &&
         own_if_->distance() <= self_confidence_radius_))) {
    // Case 1: just copy own data if the own data claims the ball is very near.
    copy_own_if();

  } else {
    // Case 2: group interfaces, look for a majority and average it, if there is
    // none, copy the own interface.

    for (OpiSet::const_iterator it = input_ifs_.begin();
         it != input_ifs_.end(); ++it) {
      Opi* opi = *it;
      if (opi != own_if_) { // we've read own_if_ already
        opi->read();
      }
    }
    check();

    // Group interfaces in buckets.
    input_ifs_.lock();
    OpiBuckets buckets;
    for (OpiSet::const_iterator it = input_ifs_.begin();
         it != input_ifs_.end(); ++it) {
      Opi* opi = *it;
      if (!(opi->flags() & Opi::FLAG_HAS_WORLD) ||
          !opi->has_writer() ||
          !opi->is_valid() ||
          !opi->is_visible()) {
        continue;
      }
      OpiBucket bucket;
      bucket.push_back(opi);
      for (OpiSet::const_iterator jt = input_ifs_.begin();
           jt != input_ifs_.end(); ++jt) {
        Opi* candidate = *jt;
        if (candidate != opi &&
            (candidate->flags() & Opi::FLAG_HAS_WORLD) &&
            world_object_dist(opi, candidate) <= GROUP_RADIUS) {
          bucket.push_back(candidate);
        }
      }
      buckets.push_back(bucket);
    }
    input_ifs_.unlock();

    // Search for majority.
    OpiBucket majority;
    bool unambiguous = false;
    for (OpiBuckets::const_iterator it = buckets.begin();
         it != buckets.end(); ++it) {
      const OpiBucket& bucket = *it;
      if (majority.size() <= bucket.size()) {
        if (majority.size() < bucket.size()) {
          majority = bucket;
          unambiguous = true;
        } else {
          unambiguous = unambiguous && same_contents(majority, bucket);
        }
      }
    }
    if (majority.size() > 0 && unambiguous) {
      // Case 2a: calculate average of majority.
      average(majority);
    } else {
      // Case 2b: no majority found, copy own data.
      copy_own_if();
    }
  }
}

void
WorldModelObjPosMajorityFuser::check()
{
  unsigned int base_flags = 0;

  unsigned int object_type = 0;
  bool object_type_warned = false;
  bool flags_read = false;

  for (OpiSet::const_iterator it = input_ifs_.begin();
       it != input_ifs_.end(); ++it) {
    Opi* opi = *it;
    if (!opi->has_writer()) {
      continue;
    }
    if (!opi->is_valid()) {
      continue;
    }
    if (object_type != 0 && opi->object_type() != object_type &&
        !object_type_warned) {
      logger_->log_warn("WMObjPosAvgFus", "Object types of input interfaces "
                        "for %s disagree, %s has %u, expected was %u",
                        output_id_.c_str(), opi->uid(), opi->object_type(),
                        object_type);
      object_type_warned = true;
    } else {
      object_type = opi->object_type();
    }

    if (flags_read) {
      unsigned int iflags = opi->flags()
        & (0xFFFFFFFF ^ Opi::FLAG_HAS_WORLD)
        & (0xFFFFFFFF ^ Opi::FLAG_HAS_RELATIVE_CARTESIAN)
        & (0xFFFFFFFF ^ Opi::FLAG_HAS_RELATIVE_POLAR);
      if (iflags != base_flags) {
        logger_->log_warn("WMObjPosAvgFus", "Interface flags for %s "
                          "disagree. Exected %x, got %x", base_flags,
                          iflags);
      }
    } else {
      base_flags = opi->flags()
        & (0xFFFFFFFF ^ Opi::FLAG_HAS_WORLD)
        & (0xFFFFFFFF ^ Opi::FLAG_HAS_RELATIVE_CARTESIAN)
        & (0xFFFFFFFF ^ Opi::FLAG_HAS_RELATIVE_POLAR);
      flags_read = true;
    }
  }
}

void
WorldModelObjPosMajorityFuser::copy_own_if()
{
  output_if_->copy_values(own_if_);
  output_if_->write();
}

/** Averages over the given input interfaces.
 * The same like WorldModelObjPosAverageFuser::fuse() except that this method
 * works on a parameter.
 * (Making this fuser a subclass of the average fuser would make sense.)
 * @param input_ifs The interface that are averaged.
 */
void
WorldModelObjPosMajorityFuser::average(const OpiBucket& input_ifs)
{
  unsigned int flags = 0;
  unsigned int world_num_inputs = 0;
  unsigned int extent_num_inputs = 0;
  unsigned int euler_num_inputs = 0;
  unsigned int worldvel_num_inputs = 0;
  unsigned int relcart_num_inputs = 0;
  unsigned int relpolar_num_inputs = 0;

  float roll = 0.0f;
  float pitch = 0.0f;
  float yaw = 0.0f;
  float distance = 0.0f;
  float bearing = 0.0f;
  float slope = 0.0f;

  float world_x = 0.0f;
  float world_y = 0.0f;
  float world_z = 0.0f;

  float relative_x = 0.0f;
  float relative_y = 0.0f;
  float relative_z = 0.0f;

  float extent_x = 0.0f;
  float extent_y = 0.0f;
  float extent_z = 0.0f;

  float world_x_velocity = 0.0f;
  float world_y_velocity = 0.0f;
  float world_z_velocity = 0.0f;

  float relative_x_velocity = 0.0f;
  float relative_y_velocity = 0.0f;
  float relative_z_velocity = 0.0f;

  bool valid = true;
  bool visible = true;
  int vishistory_min = 0;
  int vishistory_max = 0;
  bool have_world = false, have_relative = false;

  for (OpiBucket::const_iterator it = input_ifs.begin();
       it != input_ifs.end(); ++it) {
    Opi* opi = *it;
    if (!opi->has_writer()) {
      continue;
    }
    opi->read();
    if (!opi->is_valid()) {
      continue;
    }

    if (opi->is_visible()) {
      if (opi->flags() & Opi::FLAG_HAS_WORLD) {
        have_world = true;

        flags |= Opi::FLAG_HAS_WORLD;
        world_x             += opi->world_x();
        world_y             += opi->world_y();
        world_z             += opi->world_z();
        world_num_inputs    += 1;

        if (opi->flags() & Opi::FLAG_HAS_EULER_ANGLES) {
          roll              += opi->roll();
          pitch             += opi->pitch();
          yaw               += opi->yaw();
          flags             |= Opi::FLAG_HAS_EULER_ANGLES;
          euler_num_inputs  += 1;
        }

        if (opi->flags() & Opi::FLAG_HAS_WORLD_VELOCITY) {
          world_x_velocity    += opi->world_x_velocity();
          world_y_velocity    += opi->world_y_velocity();
          world_z_velocity    += opi->world_z_velocity();
          flags               |= Opi::FLAG_HAS_WORLD_VELOCITY;
          worldvel_num_inputs += 1;
        }
      }

      if (opi->flags() & Opi::FLAG_HAS_RELATIVE_CARTESIAN) {
        have_relative = true;

        flags |= Opi::FLAG_HAS_RELATIVE_CARTESIAN;
        
        relative_x          += opi->relative_x();
        relative_y          += opi->relative_y();
        relative_z          += opi->relative_z();
        relative_x_velocity += opi->relative_x_velocity();
        relative_y_velocity += opi->relative_y_velocity();
        relative_z_velocity += opi->relative_z_velocity();
        relcart_num_inputs  += 1;
      }

      if (opi->flags() & Opi::FLAG_HAS_RELATIVE_POLAR) {
        have_relative = true;
        
        flags |= Opi::FLAG_HAS_RELATIVE_POLAR;
        
        distance            += opi->distance();
        bearing             += opi->bearing();
        slope               += opi->slope();
        relpolar_num_inputs += 1;
      }

      if (opi->flags() & Opi::FLAG_HAS_EXTENT) {
        extent_x          += opi->extent_x();
        extent_y          += opi->extent_y();
        extent_z          += opi->extent_z();
        flags             |= Opi::FLAG_HAS_EXTENT;
        extent_num_inputs += 1;
      }

      if (opi->visibility_history() > vishistory_max) {
        vishistory_max = opi->visibility_history();
      }
    } else {
      if (opi->visibility_history() < vishistory_min) {
        vishistory_min = opi->visibility_history();
      }
    }
  }

  if (world_num_inputs > 0) {
    output_if_->set_world_x(world_x / world_num_inputs);
    output_if_->set_world_y(world_y / world_num_inputs);
    output_if_->set_world_z(world_z / world_num_inputs);
  }
  if (euler_num_inputs > 0) {
    output_if_->set_roll(roll / euler_num_inputs);
    output_if_->set_pitch(pitch  / euler_num_inputs);
    output_if_->set_yaw(yaw / euler_num_inputs);
  }
  if (worldvel_num_inputs > 0) {
    output_if_->set_world_x_velocity(world_x_velocity / worldvel_num_inputs);
    output_if_->set_world_y_velocity(world_y_velocity / worldvel_num_inputs);
    output_if_->set_world_z_velocity(world_z_velocity / worldvel_num_inputs);
  }

  if (extent_num_inputs > 0) {
    output_if_->set_extent_x(extent_x / extent_num_inputs);
    output_if_->set_extent_y(extent_y / extent_num_inputs);
    output_if_->set_extent_z(extent_z / extent_num_inputs);
  }
  if (relcart_num_inputs > 0) {
    output_if_->set_relative_x(relative_x / relcart_num_inputs);
    output_if_->set_relative_y(relative_y / relcart_num_inputs);
    output_if_->set_relative_z(relative_z / relcart_num_inputs);
    output_if_->set_relative_x_velocity(relative_x_velocity / relcart_num_inputs);
    output_if_->set_relative_y_velocity(relative_y_velocity / relcart_num_inputs);
    output_if_->set_relative_z_velocity(relative_z_velocity / relcart_num_inputs);
  }
  if (relpolar_num_inputs > 0) {
    output_if_->set_distance(distance / (float)relpolar_num_inputs);
    output_if_->set_bearing(bearing / (float)relpolar_num_inputs);
    output_if_->set_slope(slope / (float)relpolar_num_inputs);
  }

  visible = have_world || have_relative;

  output_if_->set_flags(flags);
  output_if_->set_valid(valid);
  output_if_->set_visible(visible);
  output_if_->set_visibility_history(visible ? vishistory_max : vishistory_min);

  output_if_->write();
}
<|MERGE_RESOLUTION|>--- conflicted
+++ resolved
@@ -58,10 +58,7 @@
  * @author Christoph Schwering
  */
 
-<<<<<<< HEAD
-=======
 /** Group radius, see class documentation. */
->>>>>>> e5f40910
 const float WorldModelObjPosMajorityFuser::GROUP_RADIUS = 1.0f;
 
 /** Constructor.
