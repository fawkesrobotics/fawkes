
/***************************************************************************
 *  exec_thread.cpp - Fawkes Skiller: Execution Thread
 *
 *  Created: Mon Feb 18 10:30:17 2008
 *  Copyright  2006-2009  Tim Niemueller [www.niemueller.de]
 *
 ****************************************************************************/

/*  This program is free software; you can redistribute it and/or modify
 *  it under the terms of the GNU General Public License as published by
 *  the Free Software Foundation; either version 2 of the License, or
 *  (at your option) any later version.
 *
 *  This program is distributed in the hope that it will be useful,
 *  but WITHOUT ANY WARRANTY; without even the implied warranty of
 *  MERCHANTABILITY or FITNESS FOR A PARTICULAR PURPOSE.  See the
 *  GNU Library General Public License for more details.
 *
 *  Read the full text in the LICENSE.GPL file in the doc directory.
 */

#include "exec_thread.h"
#include "skiller_feature.h"

#include <core/exceptions/software.h>
#include <core/exceptions/system.h>
#include <core/threading/mutex.h>
#include <logging/component.h>
#ifdef SKILLER_TIMETRACKING
#  include <utils/time/tracker.h>
#endif

#include <lua/context.h>
#include <lua/interface_importer.h>

#include <interfaces/SkillerInterface.h>
#include <interfaces/SkillerDebugInterface.h>

#include <lua.hpp>
#include <tolua++.h>

#include <string>
#include <cstring>

using namespace std;
using namespace fawkes;

/** @class SkillerExecutionThread "exec_thread.h"
 * Skiller Execution Thread.
 * This thread runs and controls the Lua interpreter and passes data into the
 * execution engine.
 *
 * @author Tim Niemueller
 */

/** Constructor. */
SkillerExecutionThread::SkillerExecutionThread()
  : Thread("SkillerExecutionThread", Thread::OPMODE_WAITFORWAKEUP),
    BlockedTimingAspect(BlockedTimingAspect::WAKEUP_HOOK_SKILL),
    BlackBoardInterfaceListener("SkillerExecutionThread")
{
  __continuous_reset = false;
  __error_written    = false;

  __lua = NULL;
}


/** Destructor. */
SkillerExecutionThread::~SkillerExecutionThread()
{
}

/** Clean up when init failed.
 * You may only call this from init(). Never ever call it from anywhere
 * else!
 */
void
SkillerExecutionThread::init_failure_cleanup()
{
  try {
    if ( __skiller_if ) 	blackboard->close(__skiller_if);
    if ( __skdbg_if )   	blackboard->close(__skdbg_if);
    if ( __skdbg_if_layouted) 	blackboard->close(__skdbg_if_layouted);

    delete __lua_ifi;
    delete __clog;

  } catch (...) {
    // we really screwed up, can't do anything about it, ignore error, logger is
    // initialized since this method is only called from init() which is only called if
    // all aspects had been initialized successfully
    logger->log_error(name(), "Really screwed up while finalizing, aborting cleanup. "
		              "Fawkes is no longer in a clean state. Restart!");
  }
}


void
SkillerExecutionThread::init()
{
  __last_exclusive_controller = 0;
  __reader_just_left = false;
  __continuous_reset = false;
  __skdbg_what = "ACTIVE";
  __skdbg_graphdir = "TB";
  __skdbg_graphcolored = true;
  __clog = NULL;
  __sksf_pushed = false;

  try {
    __cfg_skillspace  = config->get_string("/skiller/skillspace");
    __cfg_watch_files = config->get_bool("/skiller/watch_files");
  } catch (Exception &e) {
    e.append("Insufficient configuration for Skiller");
    throw;
  }

  logger->log_debug("SkillerExecutionThread", "Skill space: %s", __cfg_skillspace.c_str());

  __clog = new ComponentLogger(logger, "SkillerLua");

  __lua = NULL;
  __lua_ifi = NULL;
  __skiller_if = NULL;
  __skdbg_if = NULL;
  __skdbg_if_layouted = NULL;

  std::string reading_prefix = "/skiller/interfaces/" + __cfg_skillspace + "/reading/";
  std::string writing_prefix = "/skiller/interfaces/" + __cfg_skillspace + "/writing/";

  try {
    __skiller_if = 	  blackboard->open_for_writing<SkillerInterface>("Skiller");
    __skdbg_if   = 	  blackboard->open_for_writing<SkillerDebugInterface>("Skiller");
    __skdbg_if_layouted = blackboard->open_for_writing<SkillerDebugInterface>("SkillerLayouted");
    
    __lua  = new LuaContext();
    if (__cfg_watch_files) {
      __lua->setup_fam(/* auto restart */ true, /* conc thread */ false);
    }

    __lua_ifi = new LuaInterfaceImporter(__lua, blackboard, config, logger);
    __lua_ifi->open_reading_interfaces(reading_prefix);
    __lua_ifi->open_writing_interfaces(writing_prefix);
    __lua_ifi->add_interface("skdbg", __skdbg_if);
    __lua_ifi->add_interface("skdbg_layouted", __skdbg_if_layouted);
    __lua_ifi->add_interface("skiller", __skiller_if);

    __lua->add_package_dir(LUADIR, /* prefix */ true);
    __lua->add_cpackage_dir(LUALIBDIR, /* prefix */ true);

    __lua->add_package("fawkesutils");
    __lua->add_package("fawkesconfig");
    __lua->add_package("fawkeslogging");
    __lua->add_package("fawkesinterface");
#ifdef HAVE_TF
    __lua->add_package("fawkestf");
#endif

    __lua->set_string("SKILLSPACE", __cfg_skillspace.c_str());
    __lua->set_string("LUADIR", LUADIR);
    __lua->set_usertype("config", config, "Configuration", "fawkes");
    __lua->set_usertype("logger", __clog, "ComponentLogger", "fawkes");
    __lua->set_usertype("clock", clock, "Clock", "fawkes");
#ifdef HAVE_TF
    __lua->set_usertype("tf", tf_listener, "Transformer", "fawkes::tf");
#endif

    __lua->create_table();
    __lua->set_global("features_env_template");

    __lua_ifi->push_interfaces();

    std::list<SkillerFeature *>::iterator f;
    for (f = __features.begin(); f != __features.end(); ++f) {
      (*f)->init_lua_context(__lua);
    }

    __lua->set_start_script(LUADIR"/skiller/fawkes/start.lua");

    __lua->add_watcher(this);
  
    __skiller_if->set_skill_string("");
    __skiller_if->set_msgid(0);
    __skiller_if->set_status(SkillerInterface::S_INACTIVE);
    __skiller_if->write();

    __skdbg_if->set_graph("");
    __skdbg_if->set_graph_fsm("ACTIVE");

    __skdbg_if_layouted->set_graph("");
    __skdbg_if_layouted->set_graph_fsm("ACTIVE");

  } catch (Exception &e) {
    init_failure_cleanup();
    throw;
  }

  // We want to know if our reader leaves and closes the interface
  bbil_add_reader_interface(__skiller_if);
  blackboard->register_listener(this);

#ifdef SKILLER_TIMETRACKING
  __tt           = new TimeTracker();
  __ttc_total    = __tt->add_class("Total");
  __ttc_msgproc  = __tt->add_class("Message Processing");
  __ttc_luaprep  = __tt->add_class("Lua Preparation");
  __ttc_luaexec  = __tt->add_class("Lua Execution");
  __ttc_looprst  = __tt->add_class("Loop Reset");
  __ttc_publish  = __tt->add_class("Publishing");
  __tt_loopcount = 0;
#endif
}


void
SkillerExecutionThread::finalize()
{
  __lua->remove_watcher(this);

  __lua->do_string("skillenv.finalize()");

  std::list<SkillerFeature *>::iterator f;
  for (f = __features.begin(); f != __features.end(); ++f) {
    (*f)->finalize_lua_context(__lua);
  }

#ifdef SKILLER_TIMETRACKING
  delete __tt;
#endif
  delete __lua_ifi;

  blackboard->unregister_listener(this);
  blackboard->close(__skiller_if);
  blackboard->close(__skdbg_if);
  blackboard->close(__skdbg_if_layouted);

  delete __lua;
  delete __clog;
}


/** Add a skiller feature.
 * Note that this has to be done before the SkillerExecutionThread is initialized
 * at this time (an extension to do this at run-time might follow later).
 * @param feature feature to add
 */
void
SkillerExecutionThread::add_skiller_feature(SkillerFeature *feature)
{
  __features.push_back(feature);
}


void
SkillerExecutionThread::lua_restarted(LuaContext *context)
{
  context->create_table();
  context->set_global("features_env_template");

  std::list<SkillerFeature *>::iterator f;
  for (f = __features.begin(); f != __features.end(); ++f) {
    (*f)->init_lua_context(context);
  }
}


void
SkillerExecutionThread::bb_interface_reader_removed(Interface *interface,
						  unsigned int instance_serial) throw()
{
  if ( instance_serial == __skiller_if->exclusive_controller() ) {
    logger->log_debug("SkillerExecutionThread", "Controlling interface instance was closed, "
		      "revoking exclusive control");

    __last_exclusive_controller = instance_serial;
    __reader_just_left = true;

    __skiller_if->set_exclusive_controller(0);
    __skiller_if->write();
  }
}



/** Determines the skill status and writes it to the BB.
 * This method assumes that it is called from within loop() and lua_mutex is locked.
 * @param curss current skill string
 * @param cur_msgid ID of message for which we currently execute @p curss
 */
void
SkillerExecutionThread::publish_skill_status(std::string &curss, unsigned int cur_msgid)
{
  //const char *sst = "Unknown";
  LUA_INTEGER running = 0, final = 0, failed = 0;

  SkillerInterface::SkillStatusEnum old_status = __skiller_if->status();
  SkillerInterface::SkillStatusEnum new_status = __skiller_if->status();

  try {

    if ( curss == "" ) {
      // nothing running, we're inactive
      //sst = "S_INACTIVE/empty";
      __skiller_if->set_status(SkillerInterface::S_INACTIVE);

    } else {                                  // Stack:
      __lua->get_global("skillenv");          // skillenv

      __lua->get_field(-1, "get_status");     // skillenv skillenv.get_status
      if ( __lua->is_function(-1) ) {
	__lua->pcall(0, 3);                   // skillenv running final failed
	running = __lua->to_integer(-3);
	final   = __lua->to_integer(-2);
	failed  = __lua->to_integer(-1);

	__lua->pop(4);                        // ---
      } else {
	__lua->pop(2);                        // ---
	throw LuaRuntimeException("C++:publish_skill_status", "skillenv.get_status is not a function");
      }

      if ( failed > 0 ) {
	//sst = "S_FAILED";
	new_status = SkillerInterface::S_FAILED;
      } else if ( (final > 0) && (running == 0) ) {
	//sst = "S_FINAL";
	new_status = SkillerInterface::S_FINAL;
      } else if ( running > 0 ) {
	//sst = "S_RUNNING";
	new_status = SkillerInterface::S_RUNNING;
      } else {
	// all zero
	//sst = "S_INACTIVE";
	new_status = SkillerInterface::S_INACTIVE;
      }
    }

    if ( (old_status != new_status) ||
	 (curss != __skiller_if->skill_string()) ) {

      /*
      logger->log_debug("SkillerExecutionThread", "Status is %s (%i vs. %i)"
			"(running %i, final: %i, failed: %i)",
			sst, old_status, new_status, running, final, failed);
      */

      __skiller_if->set_skill_string(curss.c_str());
<<<<<<< HEAD
=======
      __skiller_if->set_msgid(cur_msgid);
      __skiller_if->set_continuous(__continuous_run);

>>>>>>> f8e3ae43
      __skiller_if->set_status(new_status);

      if ( ! __error_written && (new_status == SkillerInterface::S_FAILED) ) {
	publish_error();
	__error_written = true;
      } else if (new_status == SkillerInterface::S_RUNNING ||
		 new_status == SkillerInterface::S_FINAL) {
	__skiller_if->set_error("");
	__error_written = false;
      }

      __skiller_if->write();
    }

  } catch (Exception &e) {
    logger->log_error("SkillerExecutionThread", "Failed to retrieve skill status");
    logger->log_error("SkillerExecutionThread", e);
    try {
      __skiller_if->set_status(SkillerInterface::S_FAILED);
    } catch (Exception &e2) {
      logger->log_error("SkillerExecutionThread", "Failed to set FAILED as skill "
			"status value during error handling");
      logger->log_error("SkillerExecutionThread", e2);
    }
  }

}


void
SkillerExecutionThread::publish_skdbg()
{
  try {
    __lua->do_string("skillenv.write_skiller_debug(interfaces.writing.skdbg, interfaces.writing.skdbg_layouted, \"%s\", \"%s\", %s)",
		     __skdbg_what.c_str(), __skdbg_graphdir.c_str(),
		     __skdbg_graphcolored ? "true" : "false");
  } catch (Exception &e) {
    logger->log_warn("SkillerExecutionThread", "Error writing graph");
    logger->log_warn("SkillerExecutionThread", e);
  }
}

void
SkillerExecutionThread::lua_loop_reset()
{
  try {
    __lua->do_string("skillenv.reset_loop()");
  } catch (Exception &e) {
    logger->log_warn("SkillerExecutionThread", "Lua Loop Reset failed");
    logger->log_warn("SkillerExecutionThread", e);
  }
}


void
SkillerExecutionThread::publish_error()
{
  try {
    __lua->do_string("skillenv.write_fsm_error(skillenv.get_skill_fsm(skillenv.get_active_skills()), interfaces.writing.skiller)");
  } catch (Exception &e) {
    logger->log_warn("SkillerExecutionThread", "Error writing error");
    logger->log_warn("SkillerExecutionThread", e);
    __skiller_if->set_error("Failed to set Lua error");
    __skiller_if->write();
  }
}


void
SkillerExecutionThread::process_skdbg_messages()
{
  while ( ! __skdbg_if->msgq_empty() ) {
    if ( __skdbg_if->msgq_first_is<SkillerDebugInterface::SetGraphMessage>() ) {
      SkillerDebugInterface::SetGraphMessage *m = __skdbg_if->msgq_first<SkillerDebugInterface::SetGraphMessage>();
      logger->log_warn(name(), "Setting skiller debug what to: %s", m->graph_fsm());
      __skdbg_what = m->graph_fsm();
    } else if (__skdbg_if->msgq_first_is<SkillerDebugInterface::SetGraphDirectionMessage>() ) {
      SkillerDebugInterface::SetGraphDirectionMessage *m = __skdbg_if->msgq_first<SkillerDebugInterface::SetGraphDirectionMessage>();
      switch (m->graph_dir()) {
      case SkillerDebugInterface::GD_BOTTOM_TOP:  __skdbg_graphdir = "BT"; break;
      case SkillerDebugInterface::GD_LEFT_RIGHT:  __skdbg_graphdir = "LR"; break;
      case SkillerDebugInterface::GD_RIGHT_LEFT:  __skdbg_graphdir = "RL"; break;
      default:                                    __skdbg_graphdir = "TB"; break;
      }

    } else if (__skdbg_if->msgq_first_is<SkillerDebugInterface::SetGraphColoredMessage>() ) {
      SkillerDebugInterface::SetGraphColoredMessage *m = __skdbg_if->msgq_first<SkillerDebugInterface::SetGraphColoredMessage>();
      __skdbg_graphcolored = m->is_graph_colored();
    }

    __skdbg_if->msgq_pop();
  }
}


void
SkillerExecutionThread::loop()
{
#ifdef SKILLER_TIMETRACKING
  __tt->ping_start(__ttc_total);
#endif
#ifdef HAVE_INOTIFY
  __lua->process_fam_events();
#endif
  __lua_ifi->read();

  // Current skill string
<<<<<<< HEAD
  std::string curss = __skiller_if->skill_string();
=======
  std::string curss = "";
  unsigned int cur_msgid = __skiller_if->msgid();;
>>>>>>> f8e3ae43

  unsigned int excl_ctrl   = __skiller_if->exclusive_controller();
  bool write_skiller_if    = false;
  bool skill_enqueued      = false;

#ifdef SKILLER_TIMETRACKING
  __tt->ping_start(__ttc_msgproc);
#endif
  process_skdbg_messages();

  while ( ! __skiller_if->msgq_empty() ) {
    if ( __skiller_if->msgq_first_is<SkillerInterface::AcquireControlMessage>() ) {
      SkillerInterface::AcquireControlMessage *m =
	__skiller_if->msgq_first<SkillerInterface::AcquireControlMessage>();
      if ( excl_ctrl == 0 ) {
	logger->log_debug("SkillerExecutionThread", "%s is new exclusive controller",
			  m->sender_thread_name());
	__skiller_if->set_exclusive_controller(m->sender_id());
	write_skiller_if = true;
	excl_ctrl = m->sender_id();
      } else if ( m->is_steal_control() ) {
	logger->log_warn("SkillerExecutionThread", "%s steals exclusive control",
			 m->sender_thread_name());
	__skiller_if->set_exclusive_controller(m->sender_id());
	write_skiller_if = true;
	excl_ctrl = m->sender_id();
      } else if (excl_ctrl == m->sender_id()) {
        // ignored
      } else {
	logger->log_warn("SkillerExecutionThread", "%s tried to acquire "
                         "exclusive control, but another controller exists "
                         "already", m->sender_thread_name());
      }

    } else if ( __skiller_if->msgq_first_is<SkillerInterface::ReleaseControlMessage>() ) {
      Message *m = __skiller_if->msgq_first();
      if ( excl_ctrl == m->sender_id() ) {
	logger->log_debug("SkillerExecutionThread", "%s releases exclusive control",
			  m->sender_thread_name());
	
	__continuous_reset = true;
	__last_exclusive_controller = __skiller_if->exclusive_controller();
	__skiller_if->set_exclusive_controller(0);
	write_skiller_if = true;
	excl_ctrl = 0;
    } else {
	if ( !__reader_just_left || (m->sender_id() != __last_exclusive_controller)) {
	  logger->log_warn("SkillerExecutionThread", "%s tried to release exclusive control, "
			   "it's not the controller", m->sender_thread_name());
	}
      }

    } else if ( __skiller_if->msgq_first_is<SkillerInterface::ExecSkillMessage>() ) {
      SkillerInterface::ExecSkillMessage *m = __skiller_if->msgq_first<SkillerInterface::ExecSkillMessage>();

      if ( m->sender_id() == excl_ctrl ) {
<<<<<<< HEAD
	if (skill_enqueued) {
=======
	if ( curss != "" ) {
	  logger->log_warn("SkillerExecutionThread", "More than one skill string enqueued, "
			   "ignoring previous string (%s).", curss.c_str());
	}
	logger->log_debug("SkillerExecutionThread", "%s wants me to execute '%s'",
			  m->sender_thread_name(), m->skill_string());

	if ( __continuous_run ) {
	  __continuous_run = false;
	  __continuous_reset = true;
	}
	curss = m->skill_string();
	cur_msgid = m->id();
      } else {
	logger->log_debug("SkillerExecutionThread", "%s tries to exec while not controller",
			  m->sender_thread_name());
      }

    } else if ( __skiller_if->msgq_first_is<SkillerInterface::ExecSkillContinuousMessage>() ) {
      SkillerInterface::ExecSkillContinuousMessage *m = __skiller_if->msgq_first<SkillerInterface::ExecSkillContinuousMessage>();

      if ( m->sender_id() == excl_ctrl ) {
	if ( curss != "" ) {
>>>>>>> f8e3ae43
	  logger->log_warn("SkillerExecutionThread", "More than one skill string enqueued, "
			   "ignoring successive string (%s).", m->skill_string());
	} else {	  
	  logger->log_debug("SkillerExecutionThread", "%s wants me to execute '%s'",
			    m->sender_thread_name(), m->skill_string());

	  skill_enqueued = true;
	  curss = m->skill_string();
<<<<<<< HEAD
	  __continuous_reset = true;
=======
	  cur_msgid = m->id();
	  __continuous_reset = last_was_continuous; // reset if cont exec was in progress
	  __continuous_run = true;
>>>>>>> f8e3ae43
	}
      } else {
	logger->log_debug("SkillerExecutionThread", "%s tries to exec while not controller",
			  m->sender_thread_name());
      }

    } else if ( __skiller_if->msgq_first_is<SkillerInterface::StopExecMessage>() ) {
      SkillerInterface::StopExecMessage *m = __skiller_if->msgq_first<SkillerInterface::StopExecMessage>();

      if ( (m->sender_id() == excl_ctrl) ||
	   (__reader_just_left && (m->sender_id() == __last_exclusive_controller)) ) {
	logger->log_debug("SkillerExecutionThread", "Stopping continuous execution");
	__continuous_reset = true;
	curss = "";
      } else {
	logger->log_debug("SkillerExecutionThread", "%s tries to stop exec while not controller",
			  m->sender_thread_name());
      }
    } else {
      logger->log_warn("SkillerExecutionThread", "Unhandled message of type %s in "
		       "skiller interface", __skiller_if->msgq_first()->type());
    }

    __skiller_if->msgq_pop();
  }

<<<<<<< HEAD
=======
  if ( __continuous_run && (curss == "") ) {
    curss = __skiller_if->skill_string();
    cur_msgid = __skiller_if->msgid();
  }

>>>>>>> f8e3ae43
#ifdef SKILLER_TIMETRACKING
  __tt->ping_end(__ttc_msgproc);
#endif

  if ( __continuous_reset ) {
    logger->log_debug("SkillerExecutionThread", "Continuous reset forced");    try {
      if (__sksf_pushed) {
	__sksf_pushed = false;
	__lua->pop(1);			  // ---
      }
      __lua->do_string("skillenv.reset_all()");
    } catch (Exception &e) {
      logger->log_warn("SkillerExecutionThread", "Caught exception while resetting skills, ignored, output follows");
      logger->log_warn("SkillerExecutionThread", e);
    }

    __skiller_if->set_status(SkillerInterface::S_INACTIVE);
    __skiller_if->set_skill_string("");

    //We're not resetting, because this is information someone might need...
    //__skiller_if->set_error("");
    __error_written    = false;
    __continuous_reset = false;
    write_skiller_if   = true;
  }

  if ( write_skiller_if )  __skiller_if->write();

  if ( curss != "" ) {
    // We've got something to execute

#ifdef SKILLER_TIMETRACKING
      __tt->ping_start(__ttc_luaprep);
#endif

    // was continuous execution, status has to be cleaned up anyway
    //logger->log_debug("SkillerExecutionThread", "Resetting skill status in continuous mode");
    try {
      __lua->do_string("skillenv.reset_status()");
    } catch (Exception &e) {
      logger->log_warn("SkillerExecutionThread", "Caught exception while resetting status, ignored, output follows");
      logger->log_warn("SkillerExecutionThread", e);
    }

    try {
      if (! __sksf_pushed) {
                                            // Stack:
	__lua->load_string(curss.c_str());  // sksf (skill string function)
	__lua->do_string("return skillenv.gensandbox()"); // sksf, sandbox
	__lua->setfenv();                   // sksf
	__sksf_pushed = true;
      }
#ifdef SKILLER_TIMETRACKING
      __tt->ping_end(__ttc_luaprep);
      __tt->ping_start(__ttc_luaexec);
#endif
      __lua->push_value(-1);		  // sksf sksf
      __lua->pcall();                     // sksf

    } catch (Exception &e) {
      logger->log_error("SkillerExecutionThread", e);
      __skiller_if->set_error("Skill string execution failed with Lua error, see log");
      __skiller_if->write();
      __continuous_reset = true;
    }
#ifdef SKILLER_TIMETRACKING
    __tt->ping_end(__ttc_luaexec);
#endif

  } // end if (curss != "")

#ifdef SKILLER_TIMETRACKING
    __tt->ping_start(__ttc_publish);
#endif
  __lua_ifi->write();

  publish_skill_status(curss, cur_msgid);
  publish_skdbg();
#ifdef SKILLER_TIMETRACKING
  __tt->ping_end(__ttc_publish);
  __tt->ping_start(__ttc_looprst);
#endif

  lua_loop_reset();

  __reader_just_left = false;

#ifdef SKILLER_TIMETRACKING
  __tt->ping_end(__ttc_looprst);
  __tt->ping_end(__ttc_total);
  if (++__tt_loopcount >= SKILLER_TT_MOD) {
    //logger->log_debug("Lua", "Stack size: %i", __lua->stack_size());
    __tt_loopcount = 0;
    __tt->print_to_stdout();
  }
#endif
}<|MERGE_RESOLUTION|>--- conflicted
+++ resolved
@@ -347,12 +347,9 @@
       */
 
       __skiller_if->set_skill_string(curss.c_str());
-<<<<<<< HEAD
-=======
       __skiller_if->set_msgid(cur_msgid);
       __skiller_if->set_continuous(__continuous_run);
 
->>>>>>> f8e3ae43
       __skiller_if->set_status(new_status);
 
       if ( ! __error_written && (new_status == SkillerInterface::S_FAILED) ) {
@@ -460,12 +457,8 @@
   __lua_ifi->read();
 
   // Current skill string
-<<<<<<< HEAD
   std::string curss = __skiller_if->skill_string();
-=======
-  std::string curss = "";
   unsigned int cur_msgid = __skiller_if->msgid();;
->>>>>>> f8e3ae43
 
   unsigned int excl_ctrl   = __skiller_if->exclusive_controller();
   bool write_skiller_if    = false;
@@ -522,33 +515,7 @@
       SkillerInterface::ExecSkillMessage *m = __skiller_if->msgq_first<SkillerInterface::ExecSkillMessage>();
 
       if ( m->sender_id() == excl_ctrl ) {
-<<<<<<< HEAD
 	if (skill_enqueued) {
-=======
-	if ( curss != "" ) {
-	  logger->log_warn("SkillerExecutionThread", "More than one skill string enqueued, "
-			   "ignoring previous string (%s).", curss.c_str());
-	}
-	logger->log_debug("SkillerExecutionThread", "%s wants me to execute '%s'",
-			  m->sender_thread_name(), m->skill_string());
-
-	if ( __continuous_run ) {
-	  __continuous_run = false;
-	  __continuous_reset = true;
-	}
-	curss = m->skill_string();
-	cur_msgid = m->id();
-      } else {
-	logger->log_debug("SkillerExecutionThread", "%s tries to exec while not controller",
-			  m->sender_thread_name());
-      }
-
-    } else if ( __skiller_if->msgq_first_is<SkillerInterface::ExecSkillContinuousMessage>() ) {
-      SkillerInterface::ExecSkillContinuousMessage *m = __skiller_if->msgq_first<SkillerInterface::ExecSkillContinuousMessage>();
-
-      if ( m->sender_id() == excl_ctrl ) {
-	if ( curss != "" ) {
->>>>>>> f8e3ae43
 	  logger->log_warn("SkillerExecutionThread", "More than one skill string enqueued, "
 			   "ignoring successive string (%s).", m->skill_string());
 	} else {	  
@@ -557,13 +524,8 @@
 
 	  skill_enqueued = true;
 	  curss = m->skill_string();
-<<<<<<< HEAD
+	  cur_msgid = m->id();
 	  __continuous_reset = true;
-=======
-	  cur_msgid = m->id();
-	  __continuous_reset = last_was_continuous; // reset if cont exec was in progress
-	  __continuous_run = true;
->>>>>>> f8e3ae43
 	}
       } else {
 	logger->log_debug("SkillerExecutionThread", "%s tries to exec while not controller",
@@ -590,14 +552,6 @@
     __skiller_if->msgq_pop();
   }
 
-<<<<<<< HEAD
-=======
-  if ( __continuous_run && (curss == "") ) {
-    curss = __skiller_if->skill_string();
-    cur_msgid = __skiller_if->msgid();
-  }
-
->>>>>>> f8e3ae43
 #ifdef SKILLER_TIMETRACKING
   __tt->ping_end(__ttc_msgproc);
 #endif
