
/***************************************************************************
 *  utils.h - General PCL utilities
 *
 *  Created: Tue Nov 08 17:50:07 2011
 *  Copyright  2011  Tim Niemueller [www.niemueller.de]
 ****************************************************************************/

/*  This program is free software; you can redistribute it and/or modify
 *  it under the terms of the GNU General Public License as published by
 *  the Free Software Foundation; either version 2 of the License, or
 *  (at your option) any later version.
 *
 *  This program is distributed in the hope that it will be useful,
 *  but WITHOUT ANY WARRANTY; without even the implied warranty of
 *  MERCHANTABILITY or FITNESS FOR A PARTICULAR PURPOSE.  See the
 *  GNU Library General Public License for more details.
 *
 *  Read the full text in the LICENSE.GPL file in the doc directory.
 */

#ifndef __LIBS_PCL_UTILS_UTILS_H_
#define __LIBS_PCL_UTILS_UTILS_H_

#include <pcl/point_cloud.h>
#include <core/utils/refptr.h>
#include <utils/time/time.h>

namespace fawkes {
  namespace pcl_utils {
#if 0 /* just to make Emacs auto-indent happy */
  }
}
#endif

/** Union to pack fawkes::Time into the pcl::PointCloud timestamp. */
typedef union {
  struct {
    uint64_t sec  : 44;	///< seconds part of time
    uint64_t usec : 20;	///< microseconds part of time
  } time;		///< Access timestamp as time
  uint64_t timestamp;	///< Access timestamp as number only
} PointCloudTimestamp;


/** Set time of a point cloud from a fawkes::Time instance.
 * This uses the fawkes::PointCloudTimestamp struct to set the time in the PCL
 * timestamp field (if non-ROS PCL is used).
 * @param cloud cloud of which to set the time
 * @param time time to use
 */
template <typename PointT>
inline void
set_time(pcl::PointCloud<PointT> &cloud, const fawkes::Time &time)
{
<<<<<<< HEAD
#if defined(HAVE_ROS_PCL) || defined(ROSCPP_TYPES_H)
  cloud->header.stamp.sec  = time.get_sec();
  cloud->header.stamp.nsec = time.get_usec() * 1000;
=======
#if HAVE_ROS_PCL
  cloud.header.stamp.sec  = time.get_sec();
  cloud.header.stamp.nsec = time.get_usec() * 1000;
>>>>>>> 0faa10e7
#else
  PointCloudTimestamp pclts;
  pclts.time.sec  = time.get_sec();
  pclts.time.usec = time.get_usec();
  cloud.header.stamp = pclts.timestamp;
#endif
}

/** Set time of a point cloud from a fawkes::Time instance.
 * This uses the PointCloudTimestamp struct to set the time in the PCL
 * timestamp field (if non-ROS PCL is used).
 * @param cloud cloud of which to set the time
 * @param time time to use
 */
template <typename PointT>
inline void
set_time(fawkes::RefPtr<pcl::PointCloud<PointT> > &cloud, const fawkes::Time &time)
{
  set_time<PointT>(**cloud, time);
}

/** Set time of a point cloud from a fawkes::Time instance.
 * This uses the PointCloudTimestamp struct to set the time in the PCL
 * timestamp field (if non-ROS PCL is used).
 * @param cloud cloud of which to set the time
 * @param time time to use
 */
template <typename PointT>
inline void
set_time(boost::shared_ptr<pcl::PointCloud<PointT> > &cloud, const fawkes::Time &time)
{
  set_time<PointT>(*cloud, time);
}



/** Get time of a point cloud as a fawkes::Time instance.
 * This uses the PointCloudTimestamp struct to set the time in the PCL
 * timestamp field (if non-ROS PCL is used).
 * @param cloud cloud of which to get the time
 * @param time upon return contains the timestamp of the cloud
 */
template <typename PointT>
inline void
get_time(const fawkes::RefPtr<const pcl::PointCloud<PointT> > &cloud, fawkes::Time &time)
{
#if defined(HAVE_ROS_PCL) || defined(ROSCPP_TYPES_H)
  time.set_time(cloud->header.stamp.sec, cloud->header.stamp.nsec / 1000);
#else
  PointCloudTimestamp pclts;
  pclts.timestamp = cloud->header.stamp;
  time.set_time(pclts.time.sec, pclts.time.usec);
#endif
}


/** Get time of a point cloud as a fawkes::Time instance.
 * This uses the PointCloudTimestamp struct to set the time in the PCL
 * timestamp field (if non-ROS PCL is used).
 * @param cloud cloud of which to get the time
 * @param time upon return contains the timestamp of the cloud
 */
template <typename PointT>
inline void
get_time(const fawkes::RefPtr<pcl::PointCloud<PointT> > &cloud, fawkes::Time &time)
{
#if defined(HAVE_ROS_PCL) || defined(ROSCPP_TYPES_H)
  time.set_time(cloud->header.stamp.sec, cloud->header.stamp.nsec / 1000);
#else
  PointCloudTimestamp pclts;
  pclts.timestamp = cloud->header.stamp;
  time.set_time(pclts.time.sec, pclts.time.usec);
#endif
}


/** Get time of a point cloud as a fawkes::Time instance.
 * This uses the PointCloudTimestamp struct to set the time in the PCL
 * timestamp field (if non-ROS PCL is used).
 * @param cloud cloud of which to get the time
 * @param time upon return contains the timestamp of the cloud
 */
template <typename PointT>
inline void
get_time(const pcl::PointCloud<PointT> &cloud, fawkes::Time &time)
{
#if HAVE_ROS_PCL
  time.set_time(cloud.header.stamp.sec, cloud.header.stamp.nsec / 1000);
#else
  PointCloudTimestamp pclts;
  pclts.timestamp = cloud.header.stamp;
  time.set_time(pclts.time.sec, pclts.time.usec);
#endif
}


/** Get time of a point cloud as a fawkes::Time instance.
 * This uses the PointCloudTimestamp struct to set the time in the PCL
 * timestamp field (if non-ROS PCL is used).
 * @param cloud cloud of which to get the time
 * @param time upon return contains the timestamp of the cloud
 */
template <typename PointT>
inline void
get_time(const boost::shared_ptr<pcl::PointCloud<PointT>> &cloud, fawkes::Time &time)
{
#if HAVE_ROS_PCL
  time.set_time(cloud->header.stamp.sec, cloud->header.stamp.nsec / 1000);
#else
  PointCloudTimestamp pclts;
  pclts.timestamp = cloud->header.stamp;
  time.set_time(pclts.time.sec, pclts.time.usec);
#endif
}


/** Get time of a point cloud as a fawkes::Time instance.
 * This uses the PointCloudTimestamp struct to set the time in the PCL
 * timestamp field (if non-ROS PCL is used).
 * @param cloud cloud of which to get the time
 * @param time upon return contains the timestamp of the cloud
 */
template <typename PointT>
inline void
get_time(const boost::shared_ptr<const pcl::PointCloud<PointT>> &cloud, fawkes::Time &time)
{
#if HAVE_ROS_PCL
  time.set_time(cloud->header.stamp.sec, cloud->header.stamp.nsec / 1000);
#else
  PointCloudTimestamp pclts;
  pclts.timestamp = cloud->header.stamp;
  time.set_time(pclts.time.sec, pclts.time.usec);
#endif
}


/** Copy time from one point cloud to another.
 * @param from point cloud to copy time from
 * @param to point cloud to copy time to
 */
template <typename PointT1, typename PointT2>
inline void
copy_time(fawkes::RefPtr<const pcl::PointCloud<PointT1> > &from,
          fawkes::RefPtr<pcl::PointCloud<PointT2> > &to)
{
  to->header.stamp = from->header.stamp;
}


/** Copy time from one point cloud to another.
 * @param from point cloud to copy time from
 * @param to point cloud to copy time to
 */
template <typename PointT1, typename PointT2>
inline void
copy_time(boost::shared_ptr<const pcl::PointCloud<PointT1> > &from,
	  fawkes::RefPtr<pcl::PointCloud<PointT2> > &to)
{
  to->header.stamp = from->header.stamp;
}


/** Helper struct to avoid deletion of PointClouds.
 * The input point cloud is accessible using a RefPtr. Since the PCL
 * expectes Boost shared_ptr, we need to create such a shared pointer.
 * But destruction of this would cause the deletion of the point cloud,
 * which we do not want. Therefore, we provide this helper deleter
 * that causes the PointCloud *not* to be deleted on reset.
 */
struct PointCloudNonDeleter {
  /** Delete operator that does nothing.
   * @param t object to destroy
   */
  template<typename T> void operator()(T*t) {}
};

template <typename PointT>
typename pcl::PointCloud<PointT>::Ptr
cloudptr_from_refptr(const fawkes::RefPtr<pcl::PointCloud<PointT> > &in)
{
  return
    boost::shared_ptr<pcl::PointCloud<PointT> >(*in, PointCloudNonDeleter());
}


template <typename PointT>
typename pcl::PointCloud<PointT>::ConstPtr
cloudptr_from_refptr(const fawkes::RefPtr<const pcl::PointCloud<PointT> > &in)
{
  return
    boost::shared_ptr<const pcl::PointCloud<PointT> >(*in, PointCloudNonDeleter());
}

} // end namespace pclutils
} // end namespace fawkes

#endif<|MERGE_RESOLUTION|>--- conflicted
+++ resolved
@@ -53,15 +53,9 @@
 inline void
 set_time(pcl::PointCloud<PointT> &cloud, const fawkes::Time &time)
 {
-<<<<<<< HEAD
 #if defined(HAVE_ROS_PCL) || defined(ROSCPP_TYPES_H)
   cloud->header.stamp.sec  = time.get_sec();
   cloud->header.stamp.nsec = time.get_usec() * 1000;
-=======
-#if HAVE_ROS_PCL
-  cloud.header.stamp.sec  = time.get_sec();
-  cloud.header.stamp.nsec = time.get_usec() * 1000;
->>>>>>> 0faa10e7
 #else
   PointCloudTimestamp pclts;
   pclts.time.sec  = time.get_sec();
