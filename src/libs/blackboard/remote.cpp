--- conflicted
+++ resolved
@@ -381,16 +381,11 @@
   while ( bbilc->has_next() ) {
     size_t iisize;
     bb_iinfo_msg_t *ii = bbilc->next(&iisize);
-<<<<<<< HEAD
     bool has_writer = ii->writer_readers & htonl(0x80000000);
     unsigned int num_readers = ntohl(ii->writer_readers & htonl(0x7FFFFFFF));
     infl->append(ii->type, ii->id, ii->hash,  ntohl(ii->serial),
-		 has_writer, num_readers);
-=======
-    infl->append(ii->type, ii->id, ii->hash,  ii->serial,
-		 ii->has_writer, ii->num_readers,
+		 has_writer, num_readers,
 		 fawkes::Time(ii->timestamp_sec, ii->timestamp_usec));
->>>>>>> 2aaabf01
   }
 
   __m->unref();
@@ -440,16 +435,11 @@
   while ( bbilc->has_next() ) {
     size_t iisize;
     bb_iinfo_msg_t *ii = bbilc->next(&iisize);
-<<<<<<< HEAD
     bool has_writer = ii->writer_readers & htonl(0x80000000);
     unsigned int num_readers = ntohl(ii->writer_readers & htonl(0x7FFFFFFF));
     infl->append(ii->type, ii->id, ii->hash, ntohl(ii->serial),
-		 has_writer, num_readers);
-=======
-    infl->append(ii->type, ii->id, ii->hash,  ii->serial,
-		 ii->has_writer, ii->num_readers,
+		 has_writer, num_readers,
 		 fawkes::Time(ii->timestamp_sec, ii->timestamp_usec));
->>>>>>> 2aaabf01
   }
 
   __m->unref();
