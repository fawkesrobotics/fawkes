
/***************************************************************************
 *  v4l2.cpp - Video4Linux 2 camera access
 *
 *  Created: Sat Jul  5 20:40:20 2008
<<<<<<< HEAD
 *  Copyright  2008  Tobias Kellner
=======
 *  Copyright  2008       Tobias Kellner
>>>>>>> 7eb9052d
 *             2010-2014  Tim Niemueller
 ****************************************************************************/

/*  This program is free software; you can redistribute it and/or modify
 *  it under the terms of the GNU General Public License as published by
 *  the Free Software Foundation; either version 2 of the License, or
 *  (at your option) any later version. A runtime exception applies to
 *  this software (see LICENSE.GPL_WRE file mentioned below for details).
 *
 *  This program is distributed in the hope that it will be useful,
 *  but WITHOUT ANY WARRANTY; without even the implied warranty of
 *  MERCHANTABILITY or FITNESS FOR A PARTICULAR PURPOSE.  See the
 *  GNU Library General Public License for more details.
 *
 *  Read the full text in the LICENSE.GPL_WRE file in the doc directory.
 */

#include <fvcams/v4l2.h>

#include <core/exception.h>
#include <core/exceptions/software.h>
#include <logging/liblogger.h>
#include <fvutils/system/camargp.h>

#include <fcntl.h>
#include <sys/ioctl.h>
#include <sys/mman.h>
#include <iostream>
#include <cstring>
#include <cerrno>
#include <cstdlib>
#include <linux/version.h>

using std::cout;
using std::endl;
using std::string;
using fawkes::Exception;
using fawkes::MissingParameterException;
using fawkes::NotImplementedException;
using fawkes::LibLogger;

#ifdef HAVE_LIBV4L2
#  include <libv4l2.h>
#else
#  include <unistd.h>
#  define v4l2_fd_open(fd, flags) (fd)
#  define v4l2_close ::close
#  define v4l2_dup dup
#  define v4l2_ioctl ioctl
#  define v4l2_read read
#  define v4l2_mmap mmap
#  define v4l2_munmap munmap
#endif 

namespace firevision {
#if 0 /* just to make Emacs auto-indent happy */
}
#endif

/// @cond INTERNALS
class V4L2CameraData
{
 public:
  v4l2_capability caps;        //< Device capabilites
};

/// @endcond


/** @class V4L2Camera <fvcams/v4l2.h>
 * Video4Linux 2 camera access implementation.
 *
 * @todo UPTR method
 * @todo v4l2_pix_format.field
 * @author Tobias Kellner
 * @author Tim Niemueller
 */


/** Constructor.
 * @param device_name device file name (e.g. /dev/video0)
 */
V4L2Camera::V4L2Camera(const char *device_name)
{
  _opened = _started = false;
  _nao_hacks = _switch_u_v = false;
  _width = _height = _bytes_per_line = _fps = _buffers_length = 0;
  _current_buffer = -1;
  _standard = NULL;
  _input = NULL;
  _brightness.set = _contrast.set = _saturation.set = _hue.set =
    _red_balance.set = _blue_balance.set = _exposure.set = _gain.set =
    _lens_x.set = _lens_y.set = false;
  _aec = _awb = _agc = _h_flip = _v_flip = NOT_SET;
  _read_method = MMAP;
  memset(_format, 0, 5);
  _frame_buffers = NULL;
  _capture_time = NULL;
  _device_name = strdup(device_name);
  _data = new V4L2CameraData();
}


/** Constructor.
 * Initialize camera with parameters from camera argument parser.
 * Supported arguments:
 * *Required:
 * - device=DEV, device file, for example /dev/video0 (required)
 * *Optional:
 * - read_method=METHOD, preferred read method
 *    READ: read()
 *    MMAP: memory mapping
 *    UPTR: user pointer
 * - standard=std, set video standard, e.g. PAL or NTSC
 * - input=inp, set video input, e.g. S-Video
 * - format=FOURCC, preferred format
 * - size=WIDTHxHEIGHT, preferred image size
 * - switch_u_v=true/false, switch U and V channels
 * - fps=FPS, frames per second
 * - aec=true/false, Auto Exposition enabled [warning: only valid on nao]
 * - awb=true/false, Auto White Balance enabled
 * - agc=true/false, Auto Gain enabled
 * - h_flip=true/false, Horizontal mirror
 * - v_flip=true/false, Vertical mirror
 * - brightness=BRIGHT, Brightness [0-255] (def. 128)
 * - contrast=CONTR, Contrast [0-127] (def. 64)
 * - saturation=SAT, Saturation [0-256] (def. 128)
 * - hue=HUE, Hue [-180-180] (def. 0)
 * - red_balance=RB, Red Balance [0-255] (def. 128)
 * - blue_balance=BB, Blue Balance [0-255] (def. 128)
 * - exposure=EXP, Exposure [0-65535] (def. 60)
 * - gain=GAIN, Gain [0-255] (def. 0)
 * - lens_x=CORR, Lens Correction X [0-255] (def. 0)
 * - lens_y=CORR, Lens Correction Y [0-255] (def. 0)
 * @param cap camera argument parser
 */
V4L2Camera::V4L2Camera(const CameraArgumentParser *cap)
{
  _opened = _started = false;
  _nao_hacks = false;
  _width = _height = _bytes_per_line = _buffers_length = 0;
  _current_buffer = -1;
  _frame_buffers = NULL;
  _capture_time = NULL;
  _standard = NULL;
  _input = NULL;
  _data = new V4L2CameraData();

  if (cap->has("device")) _device_name = strdup(cap->get("device").c_str());
  else throw MissingParameterException("V4L2Cam: Missing device");

<<<<<<< HEAD

  if (cap->has("nao"))
  {
    _nao_hacks = true;
  }

  if (cap->has("read_method"))
  {
=======
  if (cap->has("read_method")) {
>>>>>>> 7eb9052d
    string rm = cap->get("read_method");
    if (rm.compare("READ") == 0) _read_method = READ;
    else if (rm.compare("MMAP") == 0) _read_method = MMAP;
    else if (rm.compare("UPTR") == 0) _read_method = UPTR;
    else throw Exception("V4L2Cam: Invalid read method");
  } else {
    _read_method = MMAP;
  }

  if (cap->has("format")) {
    string fmt = cap->get("format");
    if (fmt.length() != 4) throw Exception("V4L2Cam: Invalid format fourcc");
    strncpy(_format, fmt.c_str(), 4);
    _format[4] = '\0';
  } else {
    memset(_format, 0, 5);
  }

  if (cap->has("standard")) {
    _standard = strdup(cap->get("standard").c_str());
  }

  if (cap->has("input")) {
    _input = strdup(cap->get("input").c_str());
  }

  if (cap->has("size")) {
    string size = cap->get("size");
    string::size_type pos;
    if ((pos = size.find('x')) == string::npos) throw Exception("V4L2Cam: invalid image size string");
    if (pos == (size.length() - 1)) throw Exception("V4L2Cam: invalid image size string");

    unsigned int mult = 1;
    for (string::size_type i = pos - 1; i != string::npos; --i) {
      _width += (size.at(i) - '0') * mult;
      mult *= 10;
    }

    mult = 1;
    for (string::size_type i = size.length() - 1; i > pos; --i) {
      _height += (size.at(i) - '0') * mult;
      mult *= 10;
    }
  }

  if (cap->has("switch_u_v")) {
    _switch_u_v = (cap->get("switch_u_v").compare("true") == 0);
  } else {
    _switch_u_v = false;
  }

  if (cap->has("fps")) {
    if ((_fps = atoi(cap->get("fps").c_str())) == 0) throw Exception("V4L2Cam: invalid fps string");
  } else {
    _fps = 0;
  }

  if (cap->has("aec")) {
    _aec = (cap->get("aec").compare("true") == 0 ? TRUE : FALSE);
  } else {
    _aec = NOT_SET;
  }

  if (cap->has("awb")) {
    _awb = (cap->get("awb").compare("true") == 0 ? TRUE : FALSE);
  } else {
    _awb = NOT_SET;
  }

  if (cap->has("agc")) {
    _agc = (cap->get("agc").compare("true") == 0 ? TRUE : FALSE);
  } else {
    _agc = NOT_SET;
  }

  if (cap->has("h_flip")) {
    _h_flip = (cap->get("h_flip").compare("true") == 0 ? TRUE : FALSE);
  } else {
    _h_flip = NOT_SET;
  }

  if (cap->has("v_flip")) {
    _v_flip = (cap->get("v_flip").compare("true") == 0 ? TRUE : FALSE);
  } else {
    _v_flip = NOT_SET;
  }

  if (cap->has("brightness")) {
    _brightness.set = true;
    _brightness.value = atoi(cap->get("brightness").c_str());
  } else {
    _brightness.set = false;
  }

  if (cap->has("contrast")) {
    _contrast.set = true;
    _contrast.value = atoi(cap->get("contrast").c_str());
  } else {
    _contrast.set = false;
  }

  if (cap->has("saturation")) {
    _saturation.set = true;
    _saturation.value = atoi(cap->get("saturation").c_str());
  } else {
    _saturation.set = false;
  }

  if (cap->has("hue")) {
    _hue.set = true;
    _hue.value = atoi(cap->get("hue").c_str());
  } else {
    _hue.set = false;
  }

  if (cap->has("red_balance")) {
    _red_balance.set = true;
    _red_balance.value = atoi(cap->get("red_balance").c_str());
  } else {
    _red_balance.set = false;
  }

  if (cap->has("blue_balance")) {
    _blue_balance.set = true;
    _blue_balance.value = atoi(cap->get("blue_balance").c_str());
  } else {
    _blue_balance.set = false;
  }

  if (cap->has("exposure")) {
    _exposure.set = true;
    _exposure.value = atoi(cap->get("exposure").c_str());
  } else {
    _exposure.set = false;
  }

  if (cap->has("gain")) {
    _gain.set = true;
    _gain.value = atoi(cap->get("gain").c_str());
  } else {
    _gain.set = false;
  }

  if (cap->has("lens_x")) {
    _lens_x.set = true;
    _lens_x.value = atoi(cap->get("lens_x").c_str());
  } else {
    _lens_x.set = false;
  }

  if (cap->has("lens_y")) {
    _lens_y.set = true;
    _lens_y.value = atoi(cap->get("lens_y").c_str());
  } else {
    _lens_y.set = false;
  }
}


/** Protected Constructor.
 * Gets called from V4LCamera, when the device has already been opened
 * and determined to be a V4L2 device.
 * @param device_name device file name (e.g. /dev/video0)
 * @param dev file descriptor of the opened device
 */
V4L2Camera::V4L2Camera(const char *device_name, int dev)
{
  _opened = true;
  _started = false;
  _nao_hacks = _switch_u_v = false;
  _width = _height = _bytes_per_line = _buffers_length = _fps = 0;
  _current_buffer = -1;
  _brightness.set = _contrast.set = _saturation.set = _hue.set =
    _red_balance.set = _blue_balance.set = _exposure.set = _gain.set =
    _lens_x.set = _lens_y.set = false;
  _aec = _awb = _agc = _h_flip = _v_flip = NOT_SET;
  _read_method = UPTR;
  memset(_format, 0, 5);
  _frame_buffers = NULL;
  _capture_time = NULL;
  _device_name = strdup(device_name);
  _standard = NULL;
  _input = NULL;
  _data = new V4L2CameraData();

  _dev = dev;

  // getting capabilities
  if (v4l2_ioctl(_dev, VIDIOC_QUERYCAP, &_data->caps)) {
    close();
    throw Exception("V4L2Cam: Could not get capabilities - probably not a v4l2 device");
  }

  post_open();
}

/** Destructor. */
V4L2Camera::~V4L2Camera()
{
  if (_started) stop();
  if (_opened) close();

  free(_device_name);
  if (_standard)  free(_standard);
  if (_input)     free(_input);
  delete _data;
}

void
V4L2Camera::open()
{
  if (_started) stop();
  if(_opened) close();

  _dev = ::open(_device_name, O_RDWR);
  int libv4l2_fd = v4l2_fd_open(_dev, 0);
  if (libv4l2_fd != -1)  _dev = libv4l2_fd;
  /* Note the v4l2_xxx functions are designed so that if they get passed an
     unknown fd, the will behave exactly as their regular xxx counterparts, so
     if v4l2_fd_open fails, we continue as normal (missing the libv4l2 custom
     cam format to normal formats conversion). Chances are big we will still
     fail then though, as normally v4l2_fd_open only fails if the device is not
     a v4l2 device. */ 
  if (_dev < 0) throw Exception("V4L2Cam: Could not open device");

  _opened = true;

  // getting capabilities
  if (v4l2_ioctl(_dev, VIDIOC_QUERYCAP, &_data->caps)) {
    close();
    throw Exception("V4L2Cam: Could not get capabilities - probably not a v4l2 device");
  }

  post_open();
}

/**
 * Post-open() operations.
 * Precondition: _dev (file desc) and _data->caps (capabilities) are set.
 * @param dev file descriptor of the opened device
 */
void
V4L2Camera::post_open()
{
  select_standard();
  select_input();
  select_read_method();
  select_format();
  if (_fps)  set_fps();
  set_controls();
  create_buffer();
  reset_cropping();
}

/**
 * Find suitable reading method.
 * The one set in _read_method is preferred.
 * Postconditions:
 *  - _read_method and _buffers_length are set
 */
void
V4L2Camera::select_read_method()
{
  /* try preferred method */
  if (!(_data->caps.capabilities &
        (_read_method == READ ? V4L2_CAP_READWRITE : V4L2_CAP_STREAMING)))
  {
    /* preferred read method not supported - try next */
    _read_method = (_read_method == READ ? MMAP : READ);
    if (!(_data->caps.capabilities &
          (_read_method == READ ? V4L2_CAP_READWRITE : V4L2_CAP_STREAMING)))
    {
      close();
      throw Exception("V4L2Cam: Neither read() nor streaming IO supported");
    }
  }

  if (_read_method != READ) {
    v4l2_requestbuffers buf;

    /* Streaming IO - Try 1st method, and if that fails 2nd */
    if (_read_method == MMAP) {
      _buffers_length = MMAP_NUM_BUFFERS;
      buf.count = _buffers_length;
      buf.type = V4L2_BUF_TYPE_VIDEO_CAPTURE;
      buf.memory = V4L2_MEMORY_MMAP;
    } else if (_read_method == UPTR) {
      _buffers_length = 0;
      buf.count = 0;
      buf.type = V4L2_BUF_TYPE_VIDEO_CAPTURE;
      buf.memory = V4L2_MEMORY_USERPTR;
    }

    if (v4l2_ioctl(_dev, VIDIOC_REQBUFS, &buf)) {
      close();
      throw Exception("V4L2Cam: REQBUFS query failed");
    }

    if (_read_method == MMAP) {
      if (buf.count < _buffers_length) {
	close();
	throw Exception("V4L2Cam: Not enough memory for the buffers");
      }
    }
  } else {
    /* Read IO */
    _buffers_length = 1;
  }

  switch (_read_method)
  {
    case READ:
      LibLogger::log_debug("V4L2Cam", "Using read() method");
      break;

    case MMAP:
      LibLogger::log_debug("V4L2Cam", "Using memory mapping method");
      break;

    case UPTR:
      LibLogger::log_debug("V4L2Cam", "Using user pointer method");
      //TODO
      throw Exception("V4L2Cam: user pointer method not supported yet");
      break;
  }
}

/** Set requested video standard. */
void
V4L2Camera::select_standard()
{
  // No video standard setting requested? Return!
  if (! _standard)  return;

  v4l2_standard std;
  bool found = false;
  memset(&std, 0, sizeof(std));
  for (std.index = 0; v4l2_ioctl(_dev, VIDIOC_ENUMSTD, &std) == 0; std.index++) {
    if (strcmp(_standard, (const char *)std.name) == 0) {
      found = true;
      break;
    }
  }

  if (! found) {
    throw Exception("Requested standard %s is not supported by the device",
		    _standard);
  }

  v4l2_std_id current_std_id;
  if (v4l2_ioctl(_dev, VIDIOC_G_STD, &current_std_id) != 0) {
    throw Exception("Failed to read current standard");
  }
  if (std.id != current_std_id) {
    // Set it
    v4l2_std_id set_std_id = std.id;
    if (v4l2_ioctl(_dev, VIDIOC_S_STD, &set_std_id) != 0) {
      throw Exception(errno, "Failed to set standard %s", _standard);
    }
  }
}

/** Set requested video input. */
void
V4L2Camera::select_input()
{
  // No video input setting requested? Return!
  if (! _input)  return;

  v4l2_input inp;
  bool found = false;
  memset(&inp, 0, sizeof(inp));
  for (inp.index = 0; v4l2_ioctl(_dev, VIDIOC_ENUMINPUT, &inp) == 0; inp.index++) {
    if (strcmp(_input, (const char *)inp.name) == 0) {
      found = true;
      break;
    }
  }

  if (! found) {
    throw Exception("Requested input %s is not supported by the device",
		    _input);
  }

  int current_inp_ind;
  if (v4l2_ioctl(_dev, VIDIOC_G_INPUT, &current_inp_ind) != 0) {
    throw Exception("Failed to read current input index");
  }
  if ((int)inp.index != current_inp_ind) {
    // Set it
    int set_inp_ind = inp.index;
    if (v4l2_ioctl(_dev, VIDIOC_S_INPUT, &set_inp_ind) != 0) {
      throw Exception(errno, "Failed to set input %s", _input);
    }
  }
}

/**
 * Find suitable image format.
 * The one set in _format (if any) is preferred.
 * Postconditions:
 *  - _format is set (and selected)
 *  - _colorspace is set accordingly
 *  - _width, _height, and _bytes_per_line are set
 */
void
V4L2Camera::select_format()
{
  bool preferred_found = false;
  v4l2_fmtdesc format_desc;

  char fourcc[5] = "    ";

#ifdef HAVE_LIBV4L2
  if (strcmp(_format, "") == 0) {
    // no format setup, use YU12 by default when compiled with libv4l
    strcpy(_format, "YU12");
  }
#endif

  if (strcmp(_format, "")) {
    /* Try to select preferred format */
    memset(&format_desc, 0, sizeof(format_desc));
    format_desc.type = V4L2_BUF_TYPE_VIDEO_CAPTURE;
    for (format_desc.index = 0; v4l2_ioctl(_dev, VIDIOC_ENUM_FMT, &format_desc) == 0; format_desc.index++)
    {
      fourcc[0] = static_cast<char>(format_desc.pixelformat & 0xFF);
      fourcc[1] = static_cast<char>((format_desc.pixelformat >> 8) & 0xFF);
      fourcc[2] = static_cast<char>((format_desc.pixelformat >> 16) & 0xFF);
      fourcc[3] = static_cast<char>((format_desc.pixelformat >> 24) & 0xFF);

      if (strcmp(_format, fourcc) == 0) {
        preferred_found = true;
        break;
      }
    }
  }

  if (!preferred_found) {
    /* Preferred format not found (or none selected)
       -> just take first available format */
    memset(&format_desc, 0, sizeof(format_desc));
    format_desc.type = V4L2_BUF_TYPE_VIDEO_CAPTURE;
    format_desc.index = 0;
    if (v4l2_ioctl(_dev, VIDIOC_ENUM_FMT, &format_desc)) {
      close();
      throw Exception("V4L2Cam: No image format found");
    }

    fourcc[0] = static_cast<char>(format_desc.pixelformat & 0xFF);
    fourcc[1] = static_cast<char>((format_desc.pixelformat >> 8) & 0xFF);
    fourcc[2] = static_cast<char>((format_desc.pixelformat >> 16) & 0xFF);
    fourcc[3] = static_cast<char>((format_desc.pixelformat >> 24) & 0xFF);
  }

  /* Now set this format */
  v4l2_format format;
  memset(&format, 0, sizeof(format));
  format.type = V4L2_BUF_TYPE_VIDEO_CAPTURE;
  if (v4l2_ioctl(_dev, VIDIOC_G_FMT, &format)) {
    close();
    throw Exception("V4L2Cam: Format query failed");
  }

  //LibLogger::log_debug("V4L2Cam", "setting %dx%d (%s) - type %d", _width, _height, fourcc, format.type);

  format.fmt.pix.pixelformat = v4l2_fourcc(fourcc[0], fourcc[1], fourcc[2], fourcc[3]);
  format.fmt.pix.field       = V4L2_FIELD_ANY;
  if (_width)
    format.fmt.pix.width = _width;
  if (_height)
    format.fmt.pix.height = _height;

  int s_fmt_rv = v4l2_ioctl(_dev, VIDIOC_S_FMT, &format);
<<<<<<< HEAD
  if (s_fmt_rv != 0 && errno != EBUSY && _nao_hacks)
  {
=======
  if (s_fmt_rv != 0 && errno != EBUSY) {
>>>>>>> 7eb9052d
    //throw Exception(errno, "Failed to set video format");
    //}

    // Nao workaround (Hack alert)
    LibLogger::log_warn("V4L2Cam", "Format setting failed (driver sucks) - %d: %s", errno, strerror(errno));
    LibLogger::log_info("V4L2Cam", "Trying workaround");

    v4l2_std_id std;
    if (v4l2_ioctl(_dev, VIDIOC_G_STD, &std)) {
      close();
      throw Exception("V4L2Cam: Standard query (workaround) failed");
    }

    if ((_width == 320) && (_height == 240)) {
      std = 0x04000000UL; // QVGA
    } else {
      std = 0x08000000UL; // VGA
      _width = 640;
      _height = 480;
    }
    if (v4l2_ioctl(_dev, VIDIOC_S_STD, &std)) {
      close();
      throw Exception("V4L2Cam: Standard setting (workaround) failed");
    }

    format.fmt.pix.width       = _width;
    format.fmt.pix.height      = _height;
    format.fmt.pix.pixelformat = V4L2_PIX_FMT_YUYV;
    format.fmt.pix.field       = V4L2_FIELD_ANY;

    if (v4l2_ioctl(_dev, VIDIOC_S_FMT, &format)) {
      close();
      throw Exception("V4L2Cam: Format setting (workaround) failed");
    }

    if (_switch_u_v) _colorspace = YVY2;
  }

  /* ...and store final values */
  _format[0] = static_cast<char>(format.fmt.pix.pixelformat & 0xFF);
  _format[1] = static_cast<char>((format.fmt.pix.pixelformat >> 8) & 0xFF);
  _format[2] = static_cast<char>((format.fmt.pix.pixelformat >> 16) & 0xFF);
  _format[3] = static_cast<char>((format.fmt.pix.pixelformat >> 24) & 0xFF);

  if (!_nao_hacks || !_switch_u_v) {
    if (strcmp(_format, "RGB3") == 0) _colorspace = RGB;
    else if (strcmp(_format, "Y41P") == 0) _colorspace = YUV411_PACKED; //different byte ordering
    else if (strcmp(_format, "411P") == 0) _colorspace = YUV411_PLANAR;
    else if (strcmp(_format, "YUYV") == 0) _colorspace = YUY2;
    else if (strcmp(_format, "BGR3") == 0) _colorspace = BGR;
    else if (strcmp(_format, "UYVY") == 0) _colorspace = YUV422_PACKED;
    else if (strcmp(_format, "422P") == 0) _colorspace = YUV422_PLANAR;
    else if (strcmp(_format, "GREY") == 0) _colorspace = GRAY8;
    else if (strcmp(_format, "RGB4") == 0) _colorspace = RGB_WITH_ALPHA;
    else if (strcmp(_format, "BGR4") == 0) _colorspace = BGR_WITH_ALPHA;
    else if (strcmp(_format, "BA81") == 0) _colorspace = BAYER_MOSAIC_BGGR;
    else if (strcmp(_format, "Y16 ") == 0) _colorspace = MONO16;
    else if (strcmp(_format, "YU12") == 0) _colorspace = YUV420_PLANAR;
    else _colorspace = CS_UNKNOWN;
  }

  if (!_nao_hacks) {
    _width = format.fmt.pix.width;
    _height = format.fmt.pix.height;
  }

  _bytes_per_line = format.fmt.pix.bytesperline;

  /* Hack for bad drivers */
  if (_bytes_per_line == 0) {
    LibLogger::log_warn("V4L2Cam", "bytesperline is 0 (driver sucks)");
    _bytes_per_line = colorspace_buffer_size(_colorspace, _width, _height) / _height;
  }

  LibLogger::log_debug("V4L2Cam", "w%d h%d bpl%d cs%d fmt%s", _width, _height, _bytes_per_line, _colorspace, _format);
}

/**
 * Set desired FPS count.
 */
void
V4L2Camera::set_fps()
{
  v4l2_streamparm param;
  param.type = V4L2_BUF_TYPE_VIDEO_CAPTURE;
  if (v4l2_ioctl(_dev, VIDIOC_G_PARM, &param)) {
    close();
    throw Exception("V4L2Cam: Streaming parameter query failed");
  }

  if (!(param.parm.capture.capability & V4L2_CAP_TIMEPERFRAME)) {
    LibLogger::log_warn("V4L2Cam", "FPS change not supported");
    return;
  }

  param.parm.capture.timeperframe.numerator = 1;
  param.parm.capture.timeperframe.denominator = _fps;
  if (v4l2_ioctl(_dev, VIDIOC_S_PARM, &param)) {
    close();
    throw Exception("V4L2Cam: Streaming parameter setting failed");
  } else {
    LibLogger::log_debug("V4L2Cam", "FPS set - %d/%d",
                         param.parm.capture.timeperframe.numerator,
                         param.parm.capture.timeperframe.denominator);
  }
}

/**
 * Set Camera controls.
 */
void
V4L2Camera::set_controls()
{
  if (_aec != NOT_SET) set_auto_exposure(_aec == TRUE);
  if (_awb != NOT_SET) set_auto_white_balance(_awb == TRUE);
  if (_agc != NOT_SET) set_auto_gain(_agc == TRUE);

  if (_h_flip != NOT_SET) set_horiz_mirror(_h_flip == TRUE);
  if (_v_flip != NOT_SET) set_vert_mirror(_v_flip == TRUE);

  if (_brightness.set)   set_brightness(_brightness.value);
  if (_contrast.set)     set_contrast(_contrast.value);
  if (_saturation.set)   set_saturation(_saturation.value);
  if (_hue.set)          set_hue(_hue.value);
  if (_red_balance.set)  set_red_balance(_red_balance.value);
  if (_blue_balance.set) set_blue_balance(_blue_balance.value);
  if (_exposure.set)     set_exposure(_exposure.value);
  if (_gain.set)         set_gain(_gain.value);
  if (_lens_x.set)       set_lens_x_corr(_lens_x.value);
  if (_lens_y.set)       set_lens_y_corr(_lens_y.value);
}

/**
 * Set one Camera control value.
 * @param ctrl name of the value
 * @param id ID of the value
 * @param value value to set
 */
void
V4L2Camera::set_one_control(const char *ctrl, unsigned int id, int value)
{
  v4l2_queryctrl queryctrl;
  v4l2_control control;

  memset(&queryctrl, 0, sizeof(queryctrl));
  queryctrl.id = id;

  if (v4l2_ioctl(_dev, VIDIOC_QUERYCTRL, &queryctrl)) {
    if (errno == EINVAL) {
      LibLogger::log_error("V4L2Cam", "Control %s not supported", ctrl);
      return;
    }

    close();
    throw Exception("V4L2Cam: %s Control query failed", ctrl);
  }
  if (queryctrl.flags & V4L2_CTRL_FLAG_DISABLED) {
    LibLogger::log_error("V4L2Cam", "Control %s disabled", ctrl);
    return;
  }

  memset(&control, 0, sizeof(control));
  control.id = id;
  control.value = value;

  if (v4l2_ioctl(_dev, VIDIOC_S_CTRL, &control)) {
    close();
    throw Exception("V4L2Cam: %s Control setting failed", ctrl);
  }
}

/**
 * Get one Camera control value.
 * @param ctrl name of the value
 * @param id ID of the value
 * @return current value
 */
int
V4L2Camera::get_one_control(const char *ctrl, unsigned int id)
{
  v4l2_queryctrl queryctrl;
  v4l2_control control;

  memset(&queryctrl, 0, sizeof(queryctrl));
  queryctrl.id = id;

  if (v4l2_ioctl(_dev, VIDIOC_QUERYCTRL, &queryctrl)) {
    if (errno == EINVAL) {
      LibLogger::log_error("V4L2Cam", "Control %s not supported", ctrl);
      return 0;
    }

    close();
    throw Exception("V4L2Cam: %s Control query failed", ctrl);
  }
  if (queryctrl.flags & V4L2_CTRL_FLAG_DISABLED) {
    LibLogger::log_error("V4L2Cam", "Control %s disabled", ctrl);
    return 0;
  }

  memset(&control, 0, sizeof(control));
  control.id = id;

  if (v4l2_ioctl(_dev, VIDIOC_G_CTRL, &control)) {
    close();
    throw Exception("V4L2Cam: %s Control value reading failed", ctrl);
  }

  return control.value;
}

/**
 * Create a buffer for image transfer.
 * Preconditions:
 *  - _read_method is set
 *  - _height and _bytes_per_line are set
 *  - _buffers_length is set
 * Postconditions:
 *  - _frame_buffers is set up
 */
void
V4L2Camera::create_buffer()
{
  _frame_buffers = new FrameBuffer[_buffers_length];

  switch (_read_method)
  {
    case READ:
    {
      _frame_buffers[0].size = _bytes_per_line * _height;
      _frame_buffers[0].buffer = static_cast<unsigned char *>(malloc(_frame_buffers[0].size));
      if (_frame_buffers[0].buffer == NULL)
      {
        close();
        throw Exception("V4L2Cam: Out of memory");
      }
      break;
    }

    case MMAP:
    {
      for (unsigned int i = 0; i < _buffers_length; ++i)
      {
        /* Query status of buffer */
        v4l2_buffer buffer;

        memset(&buffer, 0, sizeof (buffer));
        buffer.type = V4L2_BUF_TYPE_VIDEO_CAPTURE;
        buffer.memory = V4L2_MEMORY_MMAP;
        buffer.index = i;

        if (v4l2_ioctl(_dev, VIDIOC_QUERYBUF, &buffer))
        {
          close();
          throw Exception("V4L2Cam: Buffer query failed");
        }

        _frame_buffers[i].size = buffer.length;
        _frame_buffers[i].buffer = static_cast<unsigned char *>(
          v4l2_mmap(NULL, buffer.length, PROT_READ | PROT_WRITE, MAP_SHARED, _dev, buffer.m.offset)
        );
        if (_frame_buffers[i].buffer == MAP_FAILED)
        {
          close();
          throw Exception("V4L2Cam: Memory mapping failed");
        }
      }

      break;
    }

    case UPTR:
      /* not supported yet */
      break;
  }
}

/**
 * Reset cropping parameters.
 */
void
V4L2Camera::reset_cropping()
{
  v4l2_cropcap cropcap;
  v4l2_crop crop;

  memset(&cropcap, 0, sizeof(cropcap));
  cropcap.type = V4L2_BUF_TYPE_VIDEO_CAPTURE;

  if (v4l2_ioctl(_dev, VIDIOC_CROPCAP, &cropcap)) {
    if (errno == ENOTTY) {
      // simply not suppored
      return;
    }
    LibLogger::log_warn("V4L2Cam", "cropcap query failed (driver sucks) - %d: %s", errno, strerror(errno));
  }

  memset(&crop, 0, sizeof(crop));
  crop.type = V4L2_BUF_TYPE_VIDEO_CAPTURE;
  crop.c = cropcap.defrect;

  /* Ignore if cropping is not supported (EINVAL). */
  if (v4l2_ioctl(_dev, VIDIOC_S_CROP, &crop) && errno != EINVAL) {
    LibLogger::log_warn("V4L2Cam", "cropping query failed (driver sucks) - %d: %s", errno, strerror(errno));
  }
}

void
V4L2Camera::close()
{
  //LibLogger::log_debug("V4L2Cam", "close()");

  if (_started) stop();

  if (_frame_buffers) {
    switch (_read_method) {
    case READ:
    {
      free(_frame_buffers[0].buffer);
      break;
    }

    case MMAP:
    {
      for (unsigned int i = 0; i < _buffers_length; ++i) {
	v4l2_munmap(_frame_buffers[i].buffer, _frame_buffers[i].size);
      }
      break;
    }

    case UPTR:
      /* not supported yet */
      break;
    }
    delete[] _frame_buffers;
    _frame_buffers = NULL;
    _current_buffer = -1;
  }

  if (_opened) {
    v4l2_close(_dev);
    _opened = false;
    _dev = 0;
  }

  if (_capture_time) {
    delete _capture_time;
    _capture_time = 0;
  }
}

void
V4L2Camera::start()
{
  if (!_opened) throw Exception("VL42Cam: Camera not opened");

  if (_started) stop();

  switch (_read_method) {
    case READ:
      /* nothing to do here */
      break;

    case MMAP:
    {
      // enqueue buffers
      for (unsigned int i = 0; i < _buffers_length; ++i) {
	v4l2_buffer buffer;
	memset(&buffer, 0, sizeof(buffer));
	buffer.type = V4L2_BUF_TYPE_VIDEO_CAPTURE;
	buffer.memory = V4L2_MEMORY_MMAP;
	buffer.index = i;

	if (v4l2_ioctl(_dev, VIDIOC_QBUF, &buffer)) {
	  close();
	  throw Exception("V4L2Cam: Enqueuing buffer failed");
	}
      }

      // start streaming
      int type = V4L2_BUF_TYPE_VIDEO_CAPTURE;
      if (v4l2_ioctl(_dev, VIDIOC_STREAMON, &type)) {
        close();
        throw Exception("V4L2Cam: Starting stream failed");
      }
      break;
    }

    case UPTR:
      /* not supported yet */
      break;
  }

  //LibLogger::log_debug("V4L2Cam", "start() complete");
  _started = true;
}

void
V4L2Camera::stop()
{
  //LibLogger::log_debug("V4L2Cam", "stop()");

  if (!_started) return;

  switch (_read_method) {
    case READ:
      // nothing to do here
      break;

    case MMAP:
    case UPTR:
    {
      // stop streaming
      int type = V4L2_BUF_TYPE_VIDEO_CAPTURE;
      if (v4l2_ioctl(_dev, VIDIOC_STREAMOFF, &type)) {
        close();
        throw Exception("V4L2Cam: Stopping stream failed");
      }
      break;
    }
  }

  _current_buffer = -1;
  _started = false;
}

bool
V4L2Camera::ready()
{
  return _started;
}

void
V4L2Camera::flush()
{
  //LibLogger::log_debug("V4L2Cam", "flush()");
  /* not needed */
}

void
V4L2Camera::capture()
{
  if (!_started) return;

  switch (_read_method) {
    case READ:
    {
      _current_buffer = 0;
      if (v4l2_read(_dev, _frame_buffers[_current_buffer].buffer, _frame_buffers[_current_buffer].size) == -1) {
        LibLogger::log_warn("V4L2Cam", "read() failed with code %d: %s", errno, strerror(errno));
      }

      //No timestamping support here - just take current system time
      if (_capture_time) {
        _capture_time->stamp();
      } else {
        _capture_time = new fawkes::Time();
      }

      break;
    }

    case MMAP:
    {
      // dequeue buffer
      v4l2_buffer buffer;
      memset(&buffer, 0, sizeof(buffer));
      buffer.type = V4L2_BUF_TYPE_VIDEO_CAPTURE;
      buffer.memory = V4L2_MEMORY_MMAP;

      if (v4l2_ioctl(_dev, VIDIOC_DQBUF, &buffer)) {
        close();
        throw Exception("V4L2Cam: Dequeuing buffer failed");
      }

      _current_buffer = buffer.index;

      if (_capture_time) {
        _capture_time->set_time(&buffer.timestamp);
      } else {
        _capture_time = new fawkes::Time(&buffer.timestamp);
      }
      break;
    }

    case UPTR:
      /* not supported yet */
      break;
  }
}

unsigned char *
V4L2Camera::buffer()
{
  //LibLogger::log_debug("V4L2Cam", "buffer()");

  return (_current_buffer == -1 ? NULL : _frame_buffers[_current_buffer].buffer);
}

unsigned int
V4L2Camera::buffer_size()
{
  //LibLogger::log_debug("V4L2Cam", "buffer_size()");

  return (_opened && (_current_buffer != -1) ? _frame_buffers[_current_buffer].size : 0);
}

void
V4L2Camera::dispose_buffer()
{
  //LibLogger::log_debug("V4L2Cam", "dispose_buffer()");

  if (!_opened) return;

  switch (_read_method) {
    case READ:
      /* nothing to do here */
      break;

    case MMAP:
    {
      /* enqueue next buffer */
      v4l2_buffer buffer;
      memset(&buffer, 0, sizeof(buffer));
      buffer.type = V4L2_BUF_TYPE_VIDEO_CAPTURE;
      buffer.memory = V4L2_MEMORY_MMAP;
      buffer.index = _current_buffer;

      //TODO: Test if the next buffer is also the latest buffer (VIDIOC_QUERYBUF)
      if (v4l2_ioctl(_dev, VIDIOC_QBUF, &buffer)) {
        int errno_save = errno;
        close();
        throw Exception(errno_save, "V4L2Cam: Enqueuing buffer failed");
      }
      break;
    }

    case UPTR:
      /* not supported yet */
      break;
  }

  _current_buffer = -1;
}

unsigned int
V4L2Camera::pixel_width()
{
  //LibLogger::log_debug("V4L2Cam", "pixel_width()");

  return _width;
}

unsigned int
V4L2Camera::pixel_height()
{
  //LibLogger::log_debug("V4L2Cam", "pixel_height()");

  return _height;
}

colorspace_t
V4L2Camera::colorspace()
{
  //LibLogger::log_debug("V4L2Cam", "colorspace()");

  if (!_opened)
    return CS_UNKNOWN;
  else
    return _colorspace;
}

fawkes::Time *
V4L2Camera::capture_time()
{
  return _capture_time;
}

void
V4L2Camera::set_image_number(unsigned int n)
{
  //LibLogger::log_debug("V4L2Cam", "set_image_number(%d)", n);

  /* not needed */
}


/* --- CameraControls --- */

bool
V4L2Camera::auto_gain()
{
  return get_one_control("AGC", V4L2_CID_AUTOGAIN);
}

void
V4L2Camera::set_auto_gain(bool enabled)
{
  LibLogger::log_debug("V4L2Cam", (enabled ? "enabling AGC" : "disabling AGC"));
  set_one_control("AGC", V4L2_CID_AUTOGAIN, (enabled ? 1 : 0));
}

bool
V4L2Camera::auto_white_balance()
{
  return get_one_control("AWB", V4L2_CID_AUTO_WHITE_BALANCE);
}

void
V4L2Camera::set_auto_white_balance(bool enabled)
{
  LibLogger::log_debug("V4L2Cam", (enabled ? "enabling AWB" : "disabling AWB"));
  set_one_control("AWB", V4L2_CID_AUTO_WHITE_BALANCE, (enabled ? 1 : 0));
}

bool
V4L2Camera::auto_exposure()
{
  throw NotImplementedException("No such method in the V4L2 standard");
}

void
V4L2Camera::set_auto_exposure(bool enabled)
{
  throw NotImplementedException("No such method in the V4L2 standard");
}

int
V4L2Camera::red_balance()
{
  return get_one_control("red balance", V4L2_CID_RED_BALANCE);
}

void
V4L2Camera::set_red_balance(int red_balance)
{
  LibLogger::log_debug("V4L2Cam", "Setting red balance to %d", red_balance);
  set_one_control("red balance", V4L2_CID_RED_BALANCE, red_balance);
}

int
V4L2Camera::blue_balance()
{
  return get_one_control("blue balance", V4L2_CID_BLUE_BALANCE);
}

void
V4L2Camera::set_blue_balance(int blue_balance)
{
  LibLogger::log_debug("V4L2Cam", "Setting blue balance to %d", blue_balance);
  set_one_control("blue balance", V4L2_CID_BLUE_BALANCE, blue_balance);
}

int
V4L2Camera::u_balance()
{
  throw NotImplementedException("No such method in the V4L2 standard");
}

void
V4L2Camera::set_u_balance(int u_balance)
{
  throw NotImplementedException("No such method in the V4L2 standard");
}

int
V4L2Camera::v_balance()
{
  throw NotImplementedException("No such method in the V4L2 standard");
}

void
V4L2Camera::set_v_balance(int v_balance)
{
  throw NotImplementedException("No such method in the V4L2 standard");
}

unsigned int
V4L2Camera::brightness()
{
  return get_one_control("brightness", V4L2_CID_BRIGHTNESS);
}

void
V4L2Camera::set_brightness(unsigned int brightness)
{
  LibLogger::log_debug("V4L2Cam", "Setting brighness to %d", brightness);
  set_one_control("brightness", V4L2_CID_BRIGHTNESS, brightness);
}

unsigned int
V4L2Camera::contrast()
{
  return get_one_control("contrast", V4L2_CID_CONTRAST);
}

void
V4L2Camera::set_contrast(unsigned int contrast)
{
  LibLogger::log_debug("V4L2Cam", "Setting contrast to %d", contrast);
  set_one_control("contrast", V4L2_CID_CONTRAST, contrast);
}

unsigned int
V4L2Camera::saturation()
{
  return get_one_control("saturation", V4L2_CID_SATURATION);
}

void
V4L2Camera::set_saturation(unsigned int saturation)
{
  LibLogger::log_debug("V4L2Cam", "Setting saturation to %d", saturation);
  set_one_control("saturation", V4L2_CID_SATURATION, saturation);
}

int
V4L2Camera::hue()
{
  return get_one_control("hue", V4L2_CID_HUE);
}

void
V4L2Camera::set_hue(int hue)
{
  LibLogger::log_debug("V4L2Cam", "Setting hue to %d", hue);
  set_one_control("hue", V4L2_CID_HUE, hue);
}

unsigned int
V4L2Camera::exposure()
{
  return get_one_control("exposure", V4L2_CID_EXPOSURE);
}

void
V4L2Camera::set_exposure(unsigned int exposure)
{
  LibLogger::log_debug("V4L2Cam", "Setting exposure to %d", exposure);
  set_one_control("exposure", V4L2_CID_EXPOSURE, exposure);
}

unsigned int
V4L2Camera::gain()
{
  return get_one_control("gain", V4L2_CID_GAIN);
}

void
V4L2Camera::set_gain(unsigned int gain)
{
  LibLogger::log_debug("V4L2Cam", "Setting gain to %u", gain);
  set_one_control("gain", V4L2_CID_GAIN, gain);
}


const char *
V4L2Camera::format()
{
  return _format;
}

void
V4L2Camera::set_format(const char *format)
{
  strncpy(_format, format, 4);
  _format[4] = '\0';
  select_format();
}

unsigned int
V4L2Camera::width()
{
  return pixel_width();
}

unsigned int
V4L2Camera::height()
{
  return pixel_height();
}

void
V4L2Camera::set_size(unsigned int width,
                     unsigned int height)
{
  _width = width;
  _height = height;
  select_format();
}

bool
V4L2Camera::horiz_mirror()
{
  return (get_one_control("hflip", V4L2_CID_HFLIP) != 0);
}

bool
V4L2Camera::vert_mirror()
{
  return (get_one_control("vflip", V4L2_CID_VFLIP) != 0);
}

void
V4L2Camera::set_horiz_mirror(bool enabled)
{
  LibLogger::log_debug("V4L2Cam", (enabled ? "enabling horizontal flip" : "disabling horizontal flip"));
  set_one_control("hflip", V4L2_CID_HFLIP, (enabled ? 1 : 0));
}

void
V4L2Camera::set_vert_mirror(bool enabled)
{
  LibLogger::log_debug("V4L2Cam", (enabled ? "enabling vertical flip" : "disabling vertical flip"));
  set_one_control("vflip", V4L2_CID_VFLIP, (enabled ? 1 : 0));
}

/** Get the number of frames per second that have been requested from the camera.
 * A return value of 0 means that fps haven't been set yet through the camera.
 * @return the currently requested fps or 0 if not set yet
 */
unsigned int
V4L2Camera::fps()
{
  return _fps;
}

void
V4L2Camera::set_fps(unsigned int fps)
{
  _fps = fps;
  set_fps();
}

unsigned int
V4L2Camera::lens_x_corr()
{
  return get_one_control("lens x", V4L2_CID_PAN_RESET);
}

unsigned int
V4L2Camera::lens_y_corr()
{
  return get_one_control("lens y", V4L2_CID_TILT_RESET);
}

void
V4L2Camera::set_lens_x_corr(unsigned int x_corr)
{
  LibLogger::log_debug("V4L2Cam", "Setting horizontal lens correction to %d", x_corr);
  set_one_control("lens x", V4L2_CID_PAN_RESET, x_corr);
}

void
V4L2Camera::set_lens_y_corr(unsigned int y_corr)
{
  LibLogger::log_debug("V4L2Cam", "Setting vertical lens correction to %d", y_corr);
  set_one_control("lens x", V4L2_CID_TILT_RESET, y_corr);
}


void
V4L2Camera::print_info()
{
 /* General capabilities */
  cout <<
    "=========================================================================="
    << endl << _device_name << " (" << _data->caps.card << ") - " << _data->caps.bus_info
    << endl << "Driver: " << _data->caps.driver << " (ver " <<
    ((_data->caps.version >> 16) & 0xFF) << "." <<
    ((_data->caps.version >> 8) & 0xFF) << "." <<
    (_data->caps.version & 0xFF) << ")" << endl <<
    "--------------------------------------------------------------------------"
    << endl;

  /* General capabilities */
  cout << "Capabilities:" << endl;
  if (_data->caps.capabilities & V4L2_CAP_VIDEO_CAPTURE)
    cout << " + Video capture interface supported" << endl;
  if (_data->caps.capabilities & V4L2_CAP_VIDEO_OUTPUT)
    cout << " + Video output interface supported" << endl;
  if (_data->caps.capabilities & V4L2_CAP_VIDEO_OVERLAY)
    cout << " + Video overlay interface supported" << endl;
  if (_data->caps.capabilities & V4L2_CAP_VBI_CAPTURE)
    cout << " + Raw VBI capture interface supported" << endl;
  if (_data->caps.capabilities & V4L2_CAP_VBI_OUTPUT)
    cout << " + Raw VBI output interface supported" << endl;
  if (_data->caps.capabilities & V4L2_CAP_SLICED_VBI_CAPTURE)
    cout << " + Sliced VBI capture interface supported" << endl;
  if (_data->caps.capabilities & V4L2_CAP_SLICED_VBI_OUTPUT)
    cout << " + Sliced VBI output interface supported" << endl;
  if (_data->caps.capabilities & V4L2_CAP_RDS_CAPTURE)
    cout << " + RDS_CAPTURE set" << endl;
  /* Not included in Nao's version
  if (caps.capabilities & V4L2_CAP_VIDEO_OUTPUT_OVERLAY)
    cout << " + Video output overlay interface supported" << endl; */
  if (_data->caps.capabilities & V4L2_CAP_TUNER)
    cout << " + Has some sort of tuner" << endl;
  if (_data->caps.capabilities & V4L2_CAP_AUDIO)
    cout << " + Has audio inputs or outputs" << endl;
  if (_data->caps.capabilities & V4L2_CAP_RADIO)
    cout << " + Has a radio receiver" << endl;
  if (_data->caps.capabilities & V4L2_CAP_READWRITE)
    cout << " + read() and write() IO supported" << endl;
  if (_data->caps.capabilities & V4L2_CAP_ASYNCIO)
    cout << " + asynchronous IO supported" << endl;
  if (_data->caps.capabilities & V4L2_CAP_STREAMING)
    cout << " + streaming IO supported" << endl;
  if (_data->caps.capabilities & V4L2_CAP_TIMEPERFRAME)
    cout << " + timeperframe field is supported" << endl;
  cout << endl;

  /* Inputs */
  cout << "Inputs:" << endl;
  v4l2_input input;
  memset(&input, 0, sizeof(input));

  for (input.index = 0; v4l2_ioctl(_dev, VIDIOC_ENUMINPUT, &input) == 0; input.index++)
  {
    cout << "Input " << input.index << ": " << input.name << endl;

    cout << " |- Type: ";
    switch (input.type)
    {
      case V4L2_INPUT_TYPE_TUNER:
        cout << "Tuner";
        break;

      case V4L2_INPUT_TYPE_CAMERA:
        cout << "Camera";
        break;

      default:
        cout << "Unknown";
    }
    cout << endl;

    cout << " |- Supported standards:";
    if (input.std == 0)
    {
      cout << " Unknown" << endl;
    }
    else
    {
      cout << endl;

      v4l2_standard standard;
      memset (&standard, 0, sizeof(standard));
      standard.index = 0;

      for (standard.index = 0; v4l2_ioctl(_dev, VIDIOC_ENUMSTD, &standard) == 0; standard.index++)
      {
        if (standard.id & input.std) cout << "  + " << standard.name << endl;
      }
    }
  }
  if (input.index == 0) cout << "None" << endl;
  cout << endl;

  /* Outputs */
  cout << "Outputs:" << endl;
  v4l2_output output;
  memset (&output, 0, sizeof(output));

  for (output.index = 0; v4l2_ioctl(_dev, VIDIOC_ENUMOUTPUT, &output) == 0; output.index++)
  {
    cout << " + Output " << output.index << ": " << output.name << endl;

    cout << " |- Type: ";
    switch (output.type)
    {
      case V4L2_OUTPUT_TYPE_MODULATOR:
        cout << "TV Modulator";
        break;

      case V4L2_OUTPUT_TYPE_ANALOG:
        cout << "Analog output";
        break;

      default:
        cout << "Unknown";
    }
    cout << endl;

    cout << " |- Supported standards:";
    if (output.std == 0)
    {
      cout << " Unknown" << endl;
    }
    else
    {
      cout << endl;

      v4l2_standard standard;
      memset (&standard, 0, sizeof (standard));
      standard.index = 0;

      for (standard.index = 0; v4l2_ioctl(_dev, VIDIOC_ENUMSTD, &standard) == 0; standard.index++)
      {
        if (standard.id & output.std) cout << "  + " << standard.name << endl;
      }
    }
  }
  if (output.index == 0) cout << "None" << endl;
  cout << endl;

  /* Supported formats */
  cout << "Formats:" << endl;
  v4l2_fmtdesc format_desc;
  memset(&format_desc, 0, sizeof(format_desc));
  format_desc.type = V4L2_BUF_TYPE_VIDEO_CAPTURE;

  char fourcc[5] = "    ";
  for (format_desc.index = 0; v4l2_ioctl(_dev, VIDIOC_ENUM_FMT, &format_desc) == 0; format_desc.index++)
  {
    fourcc[0] = static_cast<char>(format_desc.pixelformat & 0xFF);
    fourcc[1] = static_cast<char>((format_desc.pixelformat >> 8) & 0xFF);
    fourcc[2] = static_cast<char>((format_desc.pixelformat >> 16) & 0xFF);
    fourcc[3] = static_cast<char>((format_desc.pixelformat >> 24) & 0xFF);

    colorspace_t cs = CS_UNKNOWN;
    if (strcmp(fourcc, "RGB3") == 0) cs = RGB;
    else if (strcmp(fourcc, "Y41P") == 0) cs = YUV411_PACKED; //different byte ordering
    else if (strcmp(fourcc, "411P") == 0) cs = YUV411_PLANAR;
    else if (strcmp(fourcc, "YUYV") == 0) cs = YUY2;
    else if (strcmp(fourcc, "BGR3") == 0) cs = BGR;
    else if (strcmp(fourcc, "UYVY") == 0) cs = YUV422_PACKED;
    else if (strcmp(fourcc, "422P") == 0) cs = YUV422_PLANAR;
    else if (strcmp(fourcc, "GREY") == 0) cs = GRAY8;
    else if (strcmp(fourcc, "RGB4") == 0) cs = RGB_WITH_ALPHA;
    else if (strcmp(fourcc, "BGR4") == 0) cs = BGR_WITH_ALPHA;
    else if (strcmp(fourcc, "BA81") == 0) cs = BAYER_MOSAIC_BGGR;
    else if (strcmp(fourcc, "Y16 ") == 0) cs = MONO16;

    cout << " + Format " << format_desc.index << ": " << fourcc <<
      " (" << format_desc.description << ")";
    if (format_desc.flags & V4L2_FMT_FLAG_COMPRESSED) cout << " [Compressed]";
    cout << endl << " |- Colorspace: " << colorspace_to_string(cs) << endl;
  }
  cout << endl;

  /* Current Format */
  v4l2_format format;
  memset(&format, 0, sizeof(format));
  format.type = V4L2_BUF_TYPE_VIDEO_CAPTURE;
  if (v4l2_ioctl(_dev, VIDIOC_G_FMT, &format)) throw Exception("V4L2Cam: Format query failed");
  fourcc[0] = static_cast<char>(format.fmt.pix.pixelformat & 0xFF);
  fourcc[1] = static_cast<char>((format.fmt.pix.pixelformat >> 8) & 0xFF);
  fourcc[2] = static_cast<char>((format.fmt.pix.pixelformat >> 16) & 0xFF);
  fourcc[3] = static_cast<char>((format.fmt.pix.pixelformat >> 24) & 0xFF);

  cout << " Current Format:" << endl <<
    " " << format.fmt.pix.width << "x" << format.fmt.pix.height <<
    " (" << fourcc << ")" << endl <<
    " " << format.fmt.pix.bytesperline << " bytes per line" << endl <<
    " Total size: " << format.fmt.pix.sizeimage << endl;

  /* Supported Controls */
  cout << "Controls:" << endl;
  v4l2_queryctrl queryctrl;
  v4l2_querymenu querymenu;

  memset(&queryctrl, 0, sizeof(queryctrl));

  for (queryctrl.id = V4L2_CID_BASE; queryctrl.id < V4L2_CID_LASTP1;
       queryctrl.id++)
  {
    if (v4l2_ioctl(_dev, VIDIOC_QUERYCTRL, &queryctrl))
    {
      if (errno == EINVAL) continue;

      cout << "Control query failed" << endl;
      return;
    }
    if (queryctrl.flags & V4L2_CTRL_FLAG_DISABLED) continue;

    cout << " + " <<  queryctrl.name << " [" <<
      (queryctrl.id - V4L2_CID_BASE) << "] (";
    switch (queryctrl.type)
    {
      case V4L2_CTRL_TYPE_INTEGER:
        cout << "int [" << queryctrl.minimum << "-" << queryctrl.maximum <<
          " /" << queryctrl.step << " def " << queryctrl.default_value <<
          "]";
        break;

      case V4L2_CTRL_TYPE_MENU:
        cout << "menu [def " << queryctrl.default_value << "]";
        break;

      case V4L2_CTRL_TYPE_BOOLEAN:
        cout << "bool [def " << queryctrl.default_value << "]";
        break;

      case V4L2_CTRL_TYPE_BUTTON:
        cout << "button";
        break;

#if LINUX_VERSION_CODE >= KERNEL_VERSION(2,6,17)
      case V4L2_CTRL_TYPE_INTEGER64:
        cout << "int64";
        break;

      case V4L2_CTRL_TYPE_CTRL_CLASS:
        cout << "ctrl_class";
        break;
#endif
#if LINUX_VERSION_CODE >= KERNEL_VERSION(2,6,32)
      case V4L2_CTRL_TYPE_STRING:
        cout << "string";
        break;
#endif
#if LINUX_VERSION_CODE >= KERNEL_VERSION(3,1,0) || LINUX_VERSION_CODE >= KERNEL_VERSION(2,6,41)
      case V4L2_CTRL_TYPE_BITMASK:
        cout << "bitmask";
        break;
#endif
    }
    cout << ")" << endl;

    if (queryctrl.type == V4L2_CTRL_TYPE_MENU)
    {
      cout << " |- Menu items:" << endl;

      memset(&querymenu, 0, sizeof(querymenu));
      querymenu.id = queryctrl.id;

      for (querymenu.index = queryctrl.minimum;
           querymenu.index <= static_cast<unsigned long int>(queryctrl.maximum);
           querymenu.index++)
      {
        if (v4l2_ioctl(_dev, VIDIOC_QUERYMENU, &querymenu))
        {
          cout << "Getting menu items failed" << endl;
          return;
        }
        cout << " |   + " << querymenu.name << endl;
      }
    }
  }
  if (queryctrl.id == V4L2_CID_BASE) cout << "None" << endl;
  cout << endl;

  /* Supported Private Controls */
  cout << "Private Controls:" << endl;
  for (queryctrl.id = V4L2_CID_PRIVATE_BASE; ; queryctrl.id++)
  {
    if (v4l2_ioctl(_dev, VIDIOC_QUERYCTRL, &queryctrl))
    {
      if (errno == EINVAL) break;

      cout << "Private Control query failed" << endl;
      return;
    }

    if (queryctrl.flags & V4L2_CTRL_FLAG_DISABLED) continue;

    cout << " + " <<  queryctrl.name << " [" <<
      (queryctrl.id - V4L2_CID_PRIVATE_BASE) << "] (";
    switch (queryctrl.type)
    {
      case V4L2_CTRL_TYPE_INTEGER:
        cout << "int [" << queryctrl.minimum << "-" << queryctrl.maximum <<
          " /" << queryctrl.step << " def " << queryctrl.default_value <<
          "]";
        break;

      case V4L2_CTRL_TYPE_MENU:
        cout << "menu [def " << queryctrl.default_value << "]";
        break;

      case V4L2_CTRL_TYPE_BOOLEAN:
        cout << "bool [def " << queryctrl.default_value << "]";
        break;

      case V4L2_CTRL_TYPE_BUTTON:
        cout << "button";
        break;

#if LINUX_VERSION_CODE >= KERNEL_VERSION(2,6,17)
      case V4L2_CTRL_TYPE_INTEGER64:
        cout << "int64";
        break;

      case V4L2_CTRL_TYPE_CTRL_CLASS:
        cout << "ctrl_class";
        break;
#endif
#if LINUX_VERSION_CODE >= KERNEL_VERSION(2,6,32)
      case V4L2_CTRL_TYPE_STRING:
        cout << "string";
        break;
#endif
#if LINUX_VERSION_CODE >= KERNEL_VERSION(3,1,0) || LINUX_VERSION_CODE >= KERNEL_VERSION(2,6,41)
      case V4L2_CTRL_TYPE_BITMASK:
        cout << "bitmask";
        break;
#endif
    }
    cout << ")" << endl;

    if (queryctrl.type == V4L2_CTRL_TYPE_MENU)
    {
      cout << " |- Menu items:" << endl;

      memset(&querymenu, 0, sizeof(querymenu));
      querymenu.id = queryctrl.id;

      for (querymenu.index = queryctrl.minimum;
           querymenu.index <= static_cast<unsigned long int>(queryctrl.maximum);
           querymenu.index++)
      {
        if (v4l2_ioctl(_dev, VIDIOC_QUERYMENU, &querymenu))
        {
          cout << "Getting menu items failed" << endl;
          return;
        }
        cout << " |   + " << querymenu.name << endl;
      }
    }
  }
  if (queryctrl.id == V4L2_CID_PRIVATE_BASE) cout << "None" << endl;

  cout <<
    "=========================================================================="
    << endl;
}

} // end namespace firevision<|MERGE_RESOLUTION|>--- conflicted
+++ resolved
@@ -3,11 +3,7 @@
  *  v4l2.cpp - Video4Linux 2 camera access
  *
  *  Created: Sat Jul  5 20:40:20 2008
-<<<<<<< HEAD
- *  Copyright  2008  Tobias Kellner
-=======
  *  Copyright  2008       Tobias Kellner
->>>>>>> 7eb9052d
  *             2010-2014  Tim Niemueller
  ****************************************************************************/
 
@@ -159,18 +155,11 @@
   if (cap->has("device")) _device_name = strdup(cap->get("device").c_str());
   else throw MissingParameterException("V4L2Cam: Missing device");
 
-<<<<<<< HEAD
-
-  if (cap->has("nao"))
-  {
+  if (cap->has("nao")) {
     _nao_hacks = true;
   }
 
-  if (cap->has("read_method"))
-  {
-=======
   if (cap->has("read_method")) {
->>>>>>> 7eb9052d
     string rm = cap->get("read_method");
     if (rm.compare("READ") == 0) _read_method = READ;
     else if (rm.compare("MMAP") == 0) _read_method = MMAP;
@@ -645,12 +634,7 @@
     format.fmt.pix.height = _height;
 
   int s_fmt_rv = v4l2_ioctl(_dev, VIDIOC_S_FMT, &format);
-<<<<<<< HEAD
-  if (s_fmt_rv != 0 && errno != EBUSY && _nao_hacks)
-  {
-=======
-  if (s_fmt_rv != 0 && errno != EBUSY) {
->>>>>>> 7eb9052d
+  if (s_fmt_rv != 0 && errno != EBUSY && _nao_hacks) {
     //throw Exception(errno, "Failed to set video format");
     //}
 
