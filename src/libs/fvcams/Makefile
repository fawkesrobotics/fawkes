#*****************************************************************************
#            Makefile Build System for Fawkes : FireVision Cams
#                            -------------------
#   Created on Sun Jan 14 18:25:34 2007
#   copyright (C) 2006-2007 by Tim Niemueller, AllemaniACs RoboCup Team
#
#*****************************************************************************
#
#   This program is free software; you can redistribute it and/or modify
#   it under the terms of the GNU General Public License as published by
#   the Free Software Foundation; either version 2 of the License, or
#   (at your option) any later version.
#
#*****************************************************************************

BASEDIR = ../../..

include $(BASEDIR)/etc/buildsys/config.mk
include $(BUILDSYSDIR)/fvconf.mk

CFLAGS   += $(VISION_CFLAGS)
LDFLAGS  += $(VISION_LDFLAGS) $(VISION_CAM_LDFLAGS)
INCDIRS  += $(VISION_INCDIRS)
LIBDIRS  += $(VISION_LIBDIRS)
LIBS     += $(VISION_LIBS)

<<<<<<< HEAD
LDFLAGS_libfvcams = $(VISION_CAM_LDFLAGS)

LIBS_libfvcams = $(VISION_CAM_LIBS) fawkescore fawkesutils fvutils fawkeslogging
=======
LIBS_libfvcams = $(VISION_CAM_LIBS) fawkescore fawkesutils fvutils
>>>>>>> 7c7e16aa
OBJS_libfvcams = camera.o          \
                 control/control.o \
                 control/color.o   \
                 control/image.o   \
                 control/pantilt.o \
                 control/focus.o   \
                 control/zoom.o    \
                 control/effect.o  \
                 control/source.o  \
                 control/dummy.o   \
                 cam_exceptions.o  \
                 factory.o         \
                 control/factory.o

ifeq ($(HAVE_VISCA_CTRL),1)
  OBJS_libfvcams += control/visca.o
endif
ifeq ($(HAVE_EVID100P_CTRL),1)
  OBJS_libfvcams += control/sony_evid100p.o
endif
ifeq ($(HAVE_DPPTU_CTRL),1)
  OBJS_libfvcams += control/dp_ptu.o
endif
ifeq ($(HAVE_FIREWIRE_CAM),1)
  OBJS_libfvcams += firewire.o
endif
ifeq ($(HAVE_BUMBLEBEE2_CAM),1)
  OBJS_libfvcams += bumblebee2.o
endif
ifeq ($(HAVE_PIKE_CAM),1)
  OBJS_libfvcams += pike.o
endif
ifeq ($(HAVE_LEUTRON_CAM),1)
  OBJS_libfvcams += leutron.o
  # Leutron headers are in a bad shape...
  CFLAGS += -Wno-packed -Wno-attributes -Wno-non-virtual-dtor
endif
ifeq ($(HAVE_V4L1_CAM),1)
  OBJS_libfvcams += v4l1.o
endif
ifeq ($(HAVE_V4L2_CAM),1)
  OBJS_libfvcams += v4l2.o
endif
ifeq ($(HAVE_V4L_CAM),1)
  OBJS_libfvcams += v4l.o
endif
ifeq ($(HAVE_NAO_CAM),1)
  OBJS_libfvcams += nao.o
endif
ifeq ($(HAVE_FILELOADER_CAM),1)
  OBJS_libfvcams += fileloader.o
endif
ifeq ($(HAVE_NETWORK_CAM),1)
  OBJS_libfvcams += net.o
endif
ifeq ($(HAVE_SHMEM_CAM),1)
  OBJS_libfvcams += shmem.o
endif
ifeq ($(HAVE_SWISSRANGER_CAM),1)
  OBJS_libfvcams += swissranger.o
  CFLAGS  += $(CFLAGS_SWISSRANGER)
  LDFLAGS += $(LDFLAGS_SWISSRANGER)
endif
ifeq ($(HAVE_LIBV4L2),1)
  CFLAGS  += $(CFLAGS_LIBV4L2)
  LDFLAGS += $(LDFLAGS_LIBV4L2)
endif

ifneq ($(HAVE_FIREWIRE_CAM),1)
  ifneq ($(realpath $(SRCDIR)/firewire.cpp),)
    WARN_TARGETS += warning_firewire
  endif
endif
ifneq ($(HAVE_V4L1_CAM),1)
  ifneq ($(HAVE_V4L1_FAIL_REASON),)
    WARN_TARGETS += warning_v4l1
  endif
endif
ifneq ($(HAVE_V4L2_CAM),1)
  ifneq ($(HAVE_V4L2_FAIL_REASON),)
    WARN_TARGETS += warning_v4l2
  endif
endif
ifneq ($(HAVE_LEUTRON_CAM),1)
  ifeq ($(BUILD_TYPE),rcsoftx)
    WARN_TARGETS += warning_leutron
  endif
endif
ifneq ($(HAVE_LIBJPEG),1)
  WARN_TARGETS += warning_libjpeg
endif
HDRS_libfvcams = $(patsubst %.o,%.h,$(OBJS_libfvcams))

OBJS_all = $(OBJS_libfvcams)
LIBS_all = $(LIBDIR)/libfvcams.so

# Use . instead of nothing here in this pattern because we already included
# the config in fvconf.mk and thus SRCDIR is set!
ifeq ($(OBJSSUBMAKE),1)
all: $(WARN_TARGETS)

.PHONY: warning_firewire warning_leutron warning_libjpeg warning_v4l1 warning_v4l2
warning_firewire:
	$(SILENT)echo -e "$(INDENT_PRINT)--- $(TRED)No Firewire support$(TNORMAL) (install libdc1394-devel)";

warning_leutron:
	$(SILENT)echo -e "$(INDENT_PRINT)--- $(TRED)No Leutron support$(TNORMAL) (install Leutron SDK)";

warning_libjpeg:
	$(SILENT)echo -e "$(INDENT_PRINT)--- $(TRED)No JPEG support in file loader$(TNORMAL) (install libjpeg[-devel])";

warning_v4l1:
	$(SILENT)echo -e "$(INDENT_PRINT)--- $(TRED)No V4L1 support$(TNORMAL) ($(HAVE_V4L1_FAIL_REASON))";

warning_v4l2:
	$(SILENT)echo -e "$(INDENT_PRINT)--- $(TRED)No V4L2 support$(TNORMAL) ($(HAVE_V4L2_FAIL_REASON))";
endif

include $(BUILDSYSDIR)/base.mk
<|MERGE_RESOLUTION|>--- conflicted
+++ resolved
@@ -24,13 +24,7 @@
 LIBDIRS  += $(VISION_LIBDIRS)
 LIBS     += $(VISION_LIBS)
 
-<<<<<<< HEAD
-LDFLAGS_libfvcams = $(VISION_CAM_LDFLAGS)
-
-LIBS_libfvcams = $(VISION_CAM_LIBS) fawkescore fawkesutils fvutils fawkeslogging
-=======
 LIBS_libfvcams = $(VISION_CAM_LIBS) fawkescore fawkesutils fvutils
->>>>>>> 7c7e16aa
 OBJS_libfvcams = camera.o          \
                  control/control.o \
                  control/color.o   \
