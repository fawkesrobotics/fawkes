#*****************************************************************************
#               Makefile Build System for Fawkes: SyncPoint Unit Test
#                            -------------------
#   Created on Wed Jan 22 16:07:03 2014
#   Copyright (C) 2014 by Till Hofmann
#
#*****************************************************************************
#
#   This program is free software; you can redistribute it and/or modify
#   it under the terms of the GNU General Public License as published by
#   the Free Software Foundation; either version 2 of the License, or
#   (at your option) any later version.
#
#*****************************************************************************

BASEDIR = ../../../..
include $(BASEDIR)/etc/buildsys/config.mk
include $(BASEDIR)/etc/buildsys/gtest.mk

LIBS_gtest_syncpoint += stdc++ fawkescore fawkesutils fawkessyncpoint pthread \
                        fawkeslogging

OBJS_gtest_syncpoint += test_syncpoint.o
OBJS_all = $(OBJS_gtest_syncpoint)
LIBS_all = $(LIBDIR)/test/syncpoint.so
BINS_all = $(BINDIR)/gtest_syncpoint

CFLAGS += -Wno-unused-variable
ifneq ($(CC),clang)
  CFLAGS += -Wno-unused-but-set-variable
endif

ifeq ($(HAVE_GTEST)$(HAVE_CPP11),11)
  CFLAGS += $(CFLAGS_GTEST) $(CFLAGS_CPP11)
  LDFLAGS += $(LDFLAGS_GTEST)
<<<<<<< HEAD
  LIBS_test = $(LIBDIR)/test/syncpoint.so
  BINS_test = $(BINDIR)/gtest_syncpoint
else
  ifneq ($(HAVE_GTEST),1)
    WARN_TARGETS += warning_gtest
  endif
  ifneq ($(HAVE_CPP11),1)
    WARN_TARGETS += warning_cpp11
  endif
endif

ifeq ($(OBJSSUBMAKE),1)
test: $(WARN_TARGETS)
.PHONY: $(WARN_TARGETS)
warning_gtest:
	$(SILENT)echo -e "$(INDENT_PRINT)--> $(TRED)Cannot build syncpoint tests$(TNORMAL) (gtest not found)"
warning_cpp11:
	$(SILENT)echo -e "$(INDENT_PRINT)--> $(TRED)Cannot build syncpoint tests$(TNORMAL) (C++11 not supported)"
=======
  LIBS_test = $(LIBS_all)
  BINS_test = $(BINS_all)
>>>>>>> 799f1838
endif

include $(BUILDSYSDIR)/base.mk<|MERGE_RESOLUTION|>--- conflicted
+++ resolved
@@ -33,9 +33,8 @@
 ifeq ($(HAVE_GTEST)$(HAVE_CPP11),11)
   CFLAGS += $(CFLAGS_GTEST) $(CFLAGS_CPP11)
   LDFLAGS += $(LDFLAGS_GTEST)
-<<<<<<< HEAD
-  LIBS_test = $(LIBDIR)/test/syncpoint.so
-  BINS_test = $(BINDIR)/gtest_syncpoint
+  LIBS_test = $(LIBS_all)
+  BINS_test = $(BINS_all)
 else
   ifneq ($(HAVE_GTEST),1)
     WARN_TARGETS += warning_gtest
@@ -52,10 +51,6 @@
 	$(SILENT)echo -e "$(INDENT_PRINT)--> $(TRED)Cannot build syncpoint tests$(TNORMAL) (gtest not found)"
 warning_cpp11:
 	$(SILENT)echo -e "$(INDENT_PRINT)--> $(TRED)Cannot build syncpoint tests$(TNORMAL) (C++11 not supported)"
-=======
-  LIBS_test = $(LIBS_all)
-  BINS_test = $(BINS_all)
->>>>>>> 799f1838
 endif
 
 include $(BUILDSYSDIR)/base.mk