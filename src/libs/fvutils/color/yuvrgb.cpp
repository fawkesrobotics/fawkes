
/****************************************************************************
 *  yuvrgb.h - YUV to RGB conversion - specific methods, macros and constants
 *
 *  Created: Sat Aug 12 15:02:41 2006
 *  based on colorspaces.h from Tue Feb 23 13:49:38 2005
 *  Copyright  2005-2006  Tim Niemueller [www.niemueller.de]
 *
 ****************************************************************************/

/*  This program is free software; you can redistribute it and/or modify
 *  it under the terms of the GNU General Public License as published by
 *  the Free Software Foundation; either version 2 of the License, or
 *  (at your option) any later version. A runtime exception applies to
 *  this software (see LICENSE.GPL_WRE file mentioned below for details).
 *
 *  This program is distributed in the hope that it will be useful,
 *  but WITHOUT ANY WARRANTY; without even the implied warranty of
 *  MERCHANTABILITY or FITNESS FOR A PARTICULAR PURPOSE.  See the
 *  GNU Library General Public License for more details.
 *
 *  Read the full text in the LICENSE.GPL_WRE file in the doc directory.
 */

#include <fvutils/color/yuvrgb.h>
#include <core/macros.h>

#include <fvutils/cpu/mmx.h>

namespace firevision {
#if 0 /* just to make Emacs auto-indent happy */
}
#endif

/** YUV to RGB Conversion
 * B = 1.164(Y - 16)                  + 2.018(U - 128)
 * G = 1.164(Y - 16) - 0.813(V - 128) - 0.391(U - 128)
 * R = 1.164(Y - 16) + 1.596(V - 128)
 *
 * Values have to be clamped to keep them in the [0-255] range.
 * Rumour has it that the valid range is actually a subset of [0-255] (fourcc.org mentions an RGB range
 * of [16-235] mentioned) but clamping the values into [0-255] seems to produce acceptable results.
 * @param YUV unsigned char array that contains the pixels, 4 pixels in 6 byte macro pixel, line after
 *            line
 * @param RGB where the RGB output will be written to, will have pixel after pixel, 3 bytes per pixel
 *            (thus this is a 24bit RGB with one byte per color) line by line.
 * @param width Width of the image contained in the YUV buffer
 * @param height Height of the image contained in the YUV buffer
 */
void
yuv411packed_to_rgb_plainc(const unsigned char *YUV, unsigned char *RGB,
			   unsigned int width, unsigned int height)
{
  int y0, y1, y2, y3, u, v;
  unsigned int i = 0;
  while (i < (width * height)*3/2) {
    u  = YUV[i++] - 128;
    y0 = YUV[i++] -  16;
    y1 = YUV[i++] -  16;
    v  = YUV[i++] - 128;
    y2 = YUV[i++] -  16;
    y3 = YUV[i++] -  16;

    // Set red, green and blue bytes for pixel 0
    *RGB++ = clip( (76284 * y0 + 104595 * v             ) >> 16 );
    *RGB++ = clip( (76284 * y0 -  25625 * u - 53281 * v ) >> 16 );
    *RGB++ = clip( (76284 * y0 + 132252 * u             ) >> 16 );

    // Set red, green and blue bytes for pixel 1
    *RGB++ = clip( (76284 * y1 + 104595 * v             ) >> 16 );
    *RGB++ = clip( (76284 * y1 -  25625 * u - 53281 * v ) >> 16 );
    *RGB++ = clip( (76284 * y1 + 132252 * u             ) >> 16 );

    // Set red, green and blue bytes for pixel 2
    *RGB++ = clip( (76284 * y2 + 104595 * v             ) >> 16 );
    *RGB++ = clip( (76284 * y2 -  25625 * u - 53281 * v ) >> 16 );
    *RGB++ = clip( (76284 * y2 + 132252 * u             ) >> 16 );

    // Set red, green and blue bytes for pixel 3
    *RGB++ = clip( (76284 * y3 + 104595 * v             ) >> 16 );
    *RGB++ = clip( (76284 * y3 -  25625 * u - 53281 * v ) >> 16 );
    *RGB++ = clip( (76284 * y3 + 132252 * u             ) >> 16 );

  }
}


/** YUV to RGB Conversion
 * B = 1.164(Y - 16)                  + 2.018(U - 128)
 * G = 1.164(Y - 16) - 0.813(V - 128) - 0.391(U - 128)
 * R = 1.164(Y - 16) + 1.596(V - 128)
 *
 * Values have to be clamped to keep them in the [0-255] range.
 * Rumour has it that the valid range is actually a subset of [0-255] (fourcc.org mentions an RGB range
 * of [16-235] mentioned) but clamping the values into [0-255] seems to produce acceptable results.
 * @param YUV unsigned char array that contains the pixels, 4 pixels in 6 byte macro pixel, line after
 *            line
 * @param RGB where the RGB output will be written to, will have pixel after pixel, 3 bytes per pixel
 *            (thus this is a 24bit RGB with one byte per color) line by line.
 * @param width Width of the image contained in the YUV buffer
 * @param height Height of the image contained in the YUV buffer
 */
void
yuv422planar_to_rgb_plainc(const unsigned char *planar, unsigned char *RGB, unsigned int width, unsigned int height)
{

  short y1, y2, u, v;
  const unsigned char *yp, *up, *vp;
  unsigned int i;

  yp = planar;
  up = planar + (width * height);
  vp = up + (width * height / 2);

  for (i = 0; i < (width * height / 2); ++i) {

    y1 = *yp++;
    y2 = *yp++;
    u  = *up++;
    v  = *vp++;

    y1 -=  16;
    y2 -=  16;
    u  -= 128;
    v  -= 128;

    // Set red, green and blue bytes for pixel 0
    *RGB++ = clip( (76284 * y1 + 104595 * v             ) >> 16 );
    *RGB++ = clip( (76284 * y1 -  25625 * u - 53281 * v ) >> 16 );
    *RGB++ = clip( (76284 * y1 + 132252 * u             ) >> 16 );

    // Set red, green and blue bytes for pixel 1
    *RGB++ = clip( (76284 * y2 + 104595 * v             ) >> 16 );
    *RGB++ = clip( (76284 * y2 -  25625 * u - 53281 * v ) >> 16 );
    *RGB++ = clip( (76284 * y2 + 132252 * u             ) >> 16 );

  }
}



/** YUV to RGB Conversion
 * B = 1.164(Y - 16)                  + 2.018(U - 128)
 * G = 1.164(Y - 16) - 0.813(V - 128) - 0.391(U - 128)
 * R = 1.164(Y - 16) + 1.596(V - 128)
 *
 * Values have to be clamped to keep them in the [0-255] range.
 * Rumour has it that the valid range is actually a subset of [0-255] (fourcc.org mentions an RGB range
 * of [16-235] mentioned) but clamping the values into [0-255] seems to produce acceptable results.
 * @param YUV unsigned char array that contains the pixels, 4 pixels in 8 byte macro pixel, line after
 *            line
 * @param RGB where the RGB output will be written to, will have pixel after pixel, 3 bytes per pixel
 *            (thus this is a 24bit RGB with one byte per color) line by line.
 * @param width Width of the image contained in the YUV buffer
 * @param height Height of the image contained in the YUV buffer
 */
void
yuv422packed_to_rgb_plainc(const unsigned char *YUV, unsigned char *RGB,
			   const unsigned int width, const unsigned int height)
{
  int y0, y1, u, v;
  unsigned int i = 0;
<<<<<<< HEAD
  for (unsigned int pixel = 0; pixel < (width * height); pixel += 2) {
=======
  while (i < (width * height)/2) {
>>>>>>> 2e8d9b4e
    u  = YUV[i++] - 128;
    y0 = YUV[i++] -  16;
    v  = YUV[i++] - 128;
    y1 = YUV[i++] -  16;

    // Set red, green and blue bytes for pixel 0
    *RGB++ = clip( (76284 * y0 + 104595 * v             ) >> 16 );
    *RGB++ = clip( (76284 * y0 -  25625 * u - 53281 * v ) >> 16 );
    *RGB++ = clip( (76284 * y0 + 132252 * u             ) >> 16 );

    // Set red, green and blue bytes for pixel 1
    *RGB++ = clip( (76284 * y1 + 104595 * v             ) >> 16 );
    *RGB++ = clip( (76284 * y1 -  25625 * u - 53281 * v ) >> 16 );
    *RGB++ = clip( (76284 * y1 + 132252 * u             ) >> 16 );
  }
}

/** Convert YUV422 planar to BGR.
 * Use formula in aforementioned function.
 * @param YUV YUV422 planar buffer
 * @param BGR BGR buffer
 * @param width Width of the image contained in the YUV buffer
 * @param height Height of the image contained in the YUV buffer
 */
void
yuv422planar_to_bgr_plainc(const unsigned char *planar, unsigned char *BGR,
			   unsigned int width, unsigned int height)
{

  short y1, y2, u, v;
  const unsigned char *yp, *up, *vp;
  unsigned int i;

  yp = planar;
  up = planar + (width * height);
  vp = up + (width * height / 2);

  for (i = 0; i < (width * height / 2); ++i) {

    y1 = *yp++;
    y2 = *yp++;
    u  = *up++;
    v  = *vp++;

    y1 -=  16;
    y2 -=  16;
    u  -= 128;
    v  -= 128;

    // Set red, green and blue bytes for pixel 0
    *BGR++ = clip( (76284 * y1 + 132252 * u             ) >> 16 );
    *BGR++ = clip( (76284 * y1 -  25625 * u - 53281 * v ) >> 16 );
    *BGR++ = clip( (76284 * y1 + 104595 * v             ) >> 16 );

    // Set red, green and blue bytes for pixel 1
    *BGR++ = clip( (76284 * y2 + 132252 * u             ) >> 16 );
    *BGR++ = clip( (76284 * y2 -  25625 * u - 53281 * v ) >> 16 );
    *BGR++ = clip( (76284 * y2 + 104595 * v             ) >> 16 );
  }
}


void
yuv422planar_to_rgb_with_alpha_plainc(const unsigned char *planar, unsigned char *RGB, unsigned int width, unsigned int height)
{

  short y1, y2, u, v;
  const unsigned char *yp, *up, *vp;
  unsigned int i;

  yp = planar;
  up = planar + (width * height);
  vp = up + (width * height / 2);

  for (i = 0; i < (width * height / 2); ++i) {

    y1 = *yp++;
    y2 = *yp++;
    u  = *up++;
    v  = *vp++;

    y1 -=  16;
    y2 -=  16;
    u  -= 128;
    v  -= 128;

    // Set red, green and blue bytes for pixel 0
    *RGB++ = clip( (76284 * y1 + 104595 * v             ) >> 16 );
    *RGB++ = clip( (76284 * y1 -  25625 * u - 53281 * v ) >> 16 );
    *RGB++ = clip( (76284 * y1 + 132252 * u             ) >> 16 );
    *RGB++ = 255;

    // Set red, green and blue bytes for pixel 1
    *RGB++ = clip( (76284 * y2 + 104595 * v             ) >> 16 );
    *RGB++ = clip( (76284 * y2 -  25625 * u - 53281 * v ) >> 16 );
    *RGB++ = clip( (76284 * y2 + 132252 * u             ) >> 16 );
    *RGB++ = 255;

  }

}


void
yuv422planar_to_bgr_with_alpha_plainc(const unsigned char *planar, unsigned char *BGR, unsigned int width, unsigned int height)
{

  short y1, y2, u, v;
  const unsigned char *yp, *up, *vp;
  unsigned int i;

  yp = planar;
  up = planar + (width * height);
  vp = up + (width * height / 2);

  for (i = 0; i < (width * height / 2); ++i) {

    y1 = *yp++;
    y2 = *yp++;
    u  = *up++;
    v  = *vp++;

    y1 -=  16;
    y2 -=  16;
    u  -= 128;
    v  -= 128;

    // Set red, green and blue bytes for pixel 0
    *BGR++ = clip( (76284 * y1 + 132252 * u             ) >> 16 );
    *BGR++ = clip( (76284 * y1 -  25625 * u - 53281 * v ) >> 16 );
    *BGR++ = clip( (76284 * y1 + 104595 * v             ) >> 16 );
    *BGR++ = 255;

    // Set red, green and blue bytes for pixel 1
    *BGR++ = clip( (76284 * y2 + 132252 * u             ) >> 16 );
    *BGR++ = clip( (76284 * y2 -  25625 * u - 53281 * v ) >> 16 );
    *BGR++ = clip( (76284 * y2 + 104595 * v             ) >> 16 );
    *BGR++ = 255;

  }

}


void
yuv422packed_to_bgr_with_alpha_plainc(const unsigned char *YUV, unsigned char *BGR,
				      unsigned int width, unsigned int height)
{

  int y0, y1, u, v;
  unsigned int i = 0;
  while (i < (width * height * 2)) {
    u  = YUV[i++] - 128;
    y0 = YUV[i++] -  16;
    v  = YUV[i++] - 128;
    y1 = YUV[i++] -  16;

    // Set red, green and blue bytes for pixel 0
    *BGR++ = clip( (76284 * y0 + 132252 * u             ) >> 16 );
    *BGR++ = clip( (76284 * y0 -  25625 * u - 53281 * v ) >> 16 );
    *BGR++ = clip( (76284 * y0 + 104595 * v             ) >> 16 );
    *BGR++ = 255;

    // Set red, green and blue bytes for pixel 1
    *BGR++ = clip( (76284 * y1 + 132252 * u             ) >> 16 );
    *BGR++ = clip( (76284 * y1 -  25625 * u - 53281 * v ) >> 16 );
    *BGR++ = clip( (76284 * y1 + 104595 * v             ) >> 16 );
    *BGR++ = 255;

  }
}


#if ( \
	 defined __i386__ || \
	 defined __386__ || \
	 defined __X86__ || \
	 defined _M_IX86 || \
	 defined i386)

#define CRV    104595
#define CBU    132251
#define CGU    25624
#define CGV    53280
#define YMUL   76283
#define OFF    32768
#define BITRES 16

/* calculation float resolution in bits */
/* ie RES = 6 is 10.6 fixed point */
/*    RES = 8 is 8.8 fixed point */
/*    RES = 4 is 12.4 fixed point */
/* NB: going above 6 will lead to overflow... :( */
#define RES    6

#define RZ(i)  (i >> (BITRES - RES))
#define FOUR(i) {i, i, i, i}

__aligned(8) const volatile unsigned short _const_crvcrv[4] = FOUR(RZ(CRV));
__aligned(8) const volatile unsigned short _const_cbucbu[4] = FOUR(RZ(CBU));
__aligned(8) const volatile unsigned short _const_cgucgu[4] = FOUR(RZ(CGU));
__aligned(8) const volatile unsigned short _const_cgvcgv[4] = FOUR(RZ(CGV));
__aligned(8) const volatile unsigned short _const_ymul  [4] = FOUR(RZ(YMUL));
__aligned(8) const volatile unsigned short _const_128   [4] = FOUR(128);
__aligned(8) const volatile unsigned short _const_32    [4] = FOUR(RZ(OFF));
__aligned(8) const volatile unsigned short _const_16    [4] = FOUR(16);

#define CONST_CRVCRV *_const_crvcrv
#define CONST_CBUCBU *_const_cbucbu
#define CONST_CGUCGU *_const_cgucgu
#define CONST_CGVCGV *_const_cgvcgv
#define CONST_YMUL   *_const_ymul
#define CONST_128    *_const_128
#define CONST_32     *_const_32
#define CONST_16     *_const_16

void
yuv411planar_to_rgb_mmx (const unsigned char *yuv, unsigned char *rgb,
			 unsigned int w, unsigned int h)
{
  unsigned int xx, yy;
  const unsigned char *yp1, *up, *vp;
  unsigned char *dp1;

  /* plane pointers */
  yp1 = yuv;
  up = yuv + (w * h);
  vp = up + (w * (h / 4));
  /* destination pointers */
  dp1 = rgb;



  yp1 = yuv;
  up = yuv + (w * h);
  vp = up + ((w / 2) * (h / 2));
  dp1 = rgb;
  for (yy = 0; yy < h; yy++)
    {
      for (xx = 0; xx < w; xx += 8)
	{
	  movq_m2r(*yp1, mm0);
	  movq_r2r(mm0, mm1);
	  psrlw_i2r(8, mm0);
	  psllw_i2r(8, mm1);
	  psrlw_i2r(8, mm1);

	  pxor_r2r(mm7, mm7);
	  movd_m2r(*up, mm3);
	  movd_m2r(*vp, mm2);

	  punpcklbw_r2r(mm7, mm2);
	  punpcklbw_r2r(mm7, mm3);

	  movq_m2r(CONST_16, mm4);
	  psubsw_r2r(mm4, mm0);
	  psubsw_r2r(mm4, mm1);

	  movq_m2r(CONST_128, mm5);
	  psubsw_r2r(mm5, mm2);
	  psubsw_r2r(mm5, mm3);

	  movq_m2r(CONST_YMUL, mm4);
	  pmullw_r2r(mm4, mm0);
	  pmullw_r2r(mm4, mm1);

	  movq_m2r(CONST_CRVCRV, mm7);
	  pmullw_r2r(mm3, mm7);

	  movq_m2r(CONST_CBUCBU, mm6);
	  pmullw_r2r(mm2, mm6);

	  movq_m2r(CONST_CGUCGU, mm5);
	  pmullw_r2r(mm2, mm5);

	  movq_m2r(CONST_CGVCGV, mm4);
	  pmullw_r2r(mm3, mm4);

	  movq_r2r(mm0, mm2);
	  paddsw_r2r(mm7, mm2);
	  paddsw_r2r(mm1, mm7);

	  psraw_i2r(RES, mm2);
	  psraw_i2r(RES, mm7);
	  packuswb_r2r(mm7, mm2);

	  pxor_r2r(mm7, mm7);
	  movq_r2r(mm2, mm3);
	  punpckhbw_r2r(mm7, mm2);
	  punpcklbw_r2r(mm3, mm7);
	  por_r2r(mm7, mm2);

	  movq_r2r(mm0, mm3);
	  psubsw_r2r(mm5, mm3);
	  psubsw_r2r(mm4, mm3);
	  paddsw_m2r(CONST_32, mm3);

	  movq_r2r(mm1, mm7);
	  psubsw_r2r(mm5, mm7);
	  psubsw_r2r(mm4, mm7);
	  paddsw_m2r(CONST_32, mm7);

	  psraw_i2r(RES, mm3);
	  psraw_i2r(RES, mm7);
	  packuswb_r2r(mm7, mm3);

	  pxor_r2r(mm7, mm7);
	  movq_r2r(mm3, mm4);
	  punpckhbw_r2r(mm7, mm3);
	  punpcklbw_r2r(mm4, mm7);
	  por_r2r(mm7, mm3);

	  movq_m2r(CONST_32, mm4);
	  paddsw_r2r(mm6, mm0);
	  paddsw_r2r(mm6, mm1);
	  paddsw_r2r(mm4, mm0);
	  paddsw_r2r(mm4, mm1);
	  psraw_i2r(RES, mm0);
	  psraw_i2r(RES, mm1);
	  packuswb_r2r(mm1, mm0);

	  pxor_r2r(mm7, mm7);
	  movq_r2r(mm0, mm5);
	  punpckhbw_r2r(mm7, mm0);
	  punpcklbw_r2r(mm5, mm7);
	  por_r2r(mm7, mm0);

	  pxor_r2r(mm1, mm1);
	  movq_r2r(mm0, mm5);
	  movq_r2r(mm3, mm6);
	  movq_r2r(mm2, mm7);
	  punpckhbw_r2r(mm3, mm2);
	  punpcklbw_r2r(mm6, mm7);
	  punpckhbw_r2r(mm1, mm0);
	  punpcklbw_r2r(mm1, mm5);

	  movq_r2r(mm7, mm1);
	  punpckhwd_r2r(mm5, mm7);
	  punpcklwd_r2r(mm5, mm1);

	  movq_r2r(mm2, mm4);
	  punpckhwd_r2r(mm0, mm2);
	  punpcklwd_r2r(mm0, mm4);

	  movntq_r2m(mm1, *(dp1));
	  movntq_r2m(mm7, *(dp1 + 8));
	  movntq_r2m(mm4, *(dp1 + 16));
	  movntq_r2m(mm2, *(dp1 + 24));

	  yp1 += 8;
	  up += 4;
	  vp += 4;
	  dp1 += 8 * 4;
	}
      if (yy & 0x1)
	{
	  up -= w / 2;
	  vp -= w / 2;
	}
    }
  emms();
}
#endif

} // end namespace firevision<|MERGE_RESOLUTION|>--- conflicted
+++ resolved
@@ -160,11 +160,7 @@
 {
   int y0, y1, u, v;
   unsigned int i = 0;
-<<<<<<< HEAD
   for (unsigned int pixel = 0; pixel < (width * height); pixel += 2) {
-=======
-  while (i < (width * height)/2) {
->>>>>>> 2e8d9b4e
     u  = YUV[i++] - 128;
     y0 = YUV[i++] -  16;
     v  = YUV[i++] - 128;
