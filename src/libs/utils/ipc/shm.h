
/***************************************************************************
 *  shm.h - shared memory segment
 *
<<<<<<< HEAD
 *  Generated: Thu Jan 12 13:12:24 2006
=======
 *  Created: Thu Jan 12 13:12:24 2006
>>>>>>> c83ccfcd
 *  Copyright  2005-2011  Tim Niemueller [www.niemueller.de]
 *
 ****************************************************************************/

/*  This program is free software; you can redistribute it and/or modify
 *  it under the terms of the GNU General Public License as published by
 *  the Free Software Foundation; either version 2 of the License, or
 *  (at your option) any later version. A runtime exception applies to
 *  this software (see LICENSE.GPL_WRE file mentioned below for details).
 *
 *  This program is distributed in the hope that it will be useful,
 *  but WITHOUT ANY WARRANTY; without even the implied warranty of
 *  MERCHANTABILITY or FITNESS FOR A PARTICULAR PURPOSE.  See the
 *  GNU Library General Public License for more details.
 *
 *  Read the full text in the LICENSE.GPL_WRE file in the doc directory.
 */

#ifndef __UTILS_IPC_SHM_H_
#define __UTILS_IPC_SHM_H_

// for size_t
#include <sys/types.h>
#include <utils/ipc/shm_registry.h>

namespace fawkes {

class SharedMemoryHeader {
 public:
  virtual ~SharedMemoryHeader() {}
  virtual bool         matches(void *memptr)                  = 0;
  virtual size_t       size()                                 = 0;
  virtual void         initialize(void *memptr)               = 0;
  virtual void         set(void *memptr)                      = 0;
  virtual void         reset()                                = 0;
  virtual size_t       data_size()                            = 0;
  virtual SharedMemoryHeader *  clone() const                 = 0;
  virtual bool         operator==(const SharedMemoryHeader &s) const = 0;
};

class SharedMemoryLister;
class SemaphoreSet;

class SharedMemory
{

 public:

  static const unsigned int MagicTokenSize;
  static const short        MaxNumConcurrentReaders;

  SharedMemory(const char *magic_token,
	       SharedMemoryHeader *header,
	       bool is_read_only, bool create,
	       bool destroy_on_delete);

  SharedMemory(const SharedMemory &s);

  virtual ~SharedMemory();

  bool                is_read_only() const;
  bool                is_destroyed() const;
  bool                is_swapable() const;
  bool                is_valid() const;
  bool                is_creator() const;
  bool                is_protected() const;
  void *              memptr() const;
  size_t              data_size() const;
  int                 shmem_id() const;
  unsigned int        num_attached() const;

  void                set(void *memptr);
  void                set_destroy_on_delete(bool destroy);
  void                add_semaphore();
  void                set_swapable(bool swapable);

  void                lock_for_read();
  bool                try_lock_for_read();
  void                lock_for_write();
  bool                try_lock_for_write();
  void                unlock();

  void *              ptr(void *addr) const;
  void *              addr(void *ptr) const;

  static void         list(const char *magic_token,
			   SharedMemoryHeader *header, SharedMemoryLister *lister);

  static void         erase(const char *magic_token,
			    SharedMemoryHeader *header, SharedMemoryLister *lister = 0);

  static void         erase_orphaned(const char *magic_token,
				     SharedMemoryHeader *header,
				     SharedMemoryLister *lister = 0);

  static bool         exists(const char *magic_token,
			     SharedMemoryHeader *header);

  static bool         is_destroyed(int shm_id);
  static bool         is_swapable(int shm_id);
  static unsigned int num_attached(int shm_id);

  class SharedMemoryIterator
  {
   public:
    SharedMemoryIterator();
    SharedMemoryIterator(const SharedMemoryIterator &shmit);
    SharedMemoryIterator(std::list<SharedMemoryRegistry::SharedMemID> ids,
			 SharedMemoryHeader *header);
    ~SharedMemoryIterator();

    SharedMemoryIterator &      operator++ ();        // prefix
    SharedMemoryIterator        operator++ (int inc); // postfix
    SharedMemoryIterator &      operator+  (unsigned int i);
    SharedMemoryIterator &      operator+= (unsigned int i);
    bool                        operator== (const SharedMemoryIterator & s) const;
    bool                        operator!= (const SharedMemoryIterator & s) const;
    const SharedMemoryHeader *  operator*  () const;
    SharedMemoryIterator &      operator=  (const SharedMemoryIterator & shmit);

    const char *                magic_token() const;
    int                         shmid() const;
    int                         semaphore() const;
    size_t                      segmsize() const;
    size_t                      segmnattch() const;
    void *                      databuf() const;

  private:
    void attach();
    void reset();

    bool                    __initialized;
    char                   *__magic_token;
    std::list<SharedMemoryRegistry::SharedMemID> __ids;
    std::list<SharedMemoryRegistry::SharedMemID>::iterator __id_it;
    int                     __cur_shmid;
    SharedMemoryHeader     *__header;
    void                   *__shm_buf;
    void                   *__data_buf;
    int                     __semaphore;
    size_t                  __segmsize;
    size_t                  __segmnattch;
  };

  static SharedMemoryIterator find(const char *magic_token, SharedMemoryHeader *header);
  static SharedMemoryIterator end();

 protected:

  /** General header.
   * This header is stored right after the magic token.
   */
  typedef struct {
    void        *shm_addr;     /**< Desired shared memory address */
    int          semaphore;    /**< Semaphore set ID */
  } SharedMemory_header_t;

  SharedMemory(const char *magic_token,
	       bool is_read_only, bool create, bool destroy_on_delete);

  void attach();
  void free();

  void                   *_memptr;
  size_t                  _mem_size;
  size_t                  _data_size;
  SharedMemoryHeader     *_header;
  bool                    _is_read_only;
  bool                    _destroy_on_delete;
  bool                    _should_create;
  char                   *_magic_token;
  char                   *_shm_magic_token;
  SharedMemory_header_t  *_shm_header;
  void                   *_shm_upper_bound;
  long unsigned int       _shm_offset;


 private:
  SharedMemoryRegistry *__shm_registry;

  void          *__shared_mem;
  int            __shared_mem_id;
  void          *__shared_mem_upper_bound;

  bool           __created;
  SemaphoreSet  *__semset;

  bool           __lock_aquired;
  bool           __write_lock_aquired;

};


} // end namespace fawkes

#endif<|MERGE_RESOLUTION|>--- conflicted
+++ resolved
@@ -2,11 +2,7 @@
 /***************************************************************************
  *  shm.h - shared memory segment
  *
-<<<<<<< HEAD
- *  Generated: Thu Jan 12 13:12:24 2006
-=======
  *  Created: Thu Jan 12 13:12:24 2006
->>>>>>> c83ccfcd
  *  Copyright  2005-2011  Tim Niemueller [www.niemueller.de]
  *
  ****************************************************************************/
